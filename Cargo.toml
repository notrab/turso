--- conflicted
+++ resolved
@@ -35,20 +35,6 @@
 repository = "https://github.com/tursodatabase/limbo"
 
 [workspace.dependencies]
-<<<<<<< HEAD
-limbo_core = { path = "core", version = "0.0.15" }
-limbo_crypto = { path = "extensions/crypto", version = "0.0.15" }
-limbo_ext = { path = "extensions/core", version = "0.0.15" }
-limbo_macros = { path = "macros", version = "0.0.15" }
-limbo_percentile = { path = "extensions/percentile", version = "0.0.15" }
-limbo_regexp = { path = "extensions/regexp", version = "0.0.15" }
-limbo_series = { path = "extensions/series", version = "0.0.15" }
-limbo_time = { path = "extensions/time", version = "0.0.15" }
-limbo_uuid = { path = "extensions/uuid", version = "0.0.15" }
-limbo_completion = { path = "extensions/completion", version = "0.0.15" }
-limbo_sqlite3_parser = { path = "vendored/sqlite3-parser", version = "0.0.15" }
-limbo_ipaddr = { path = "extensions/ipaddr", version = "0.0.15" }
-=======
 limbo_core = { path = "core", version = "0.0.16" }
 limbo_crypto = { path = "extensions/crypto", version = "0.0.16" }
 limbo_ext = { path = "extensions/core", version = "0.0.16" }
@@ -60,7 +46,8 @@
 limbo_uuid = { path = "extensions/uuid", version = "0.0.16" }
 limbo_sqlite3_parser = { path = "vendored/sqlite3-parser", version = "0.0.16" }
 limbo_ipaddr = { path = "extensions/ipaddr", version = "0.0.16" }
->>>>>>> 49b75d33
+limbo_completion = { path = "extensions/completion", version = "0.0.16" }
+
 # Config for 'cargo dist'
 [workspace.metadata.dist]
 # The preferred cargo-dist version to use in CI (Cargo.toml SemVer syntax)

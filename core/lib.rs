#![allow(clippy::arc_with_non_send_sync)]
extern crate core;

mod assert;
mod error;
mod ext;
mod fast_lock;
mod function;
mod functions;
mod incremental;
mod info;
mod io;
#[cfg(feature = "json")]
mod json;
pub mod mvcc;
mod parameters;
mod pragma;
mod pseudo;
mod schema;
#[cfg(feature = "series")]
mod series;
pub mod state_machine;
pub mod storage;
#[allow(dead_code)]
#[cfg(feature = "time")]
mod time;
mod translate;
pub mod types;
mod util;
#[cfg(feature = "uuid")]
mod uuid;
mod vdbe;
mod vector;
mod vtab;

#[cfg(feature = "fuzz")]
pub mod numeric;

#[cfg(not(feature = "fuzz"))]
mod numeric;

use crate::storage::checksum::CHECKSUM_REQUIRED_RESERVED_BYTES;
use crate::translate::pragma::TURSO_CDC_DEFAULT_TABLE_NAME;
#[cfg(all(feature = "fs", feature = "conn_raw_api"))]
use crate::types::{WalFrameInfo, WalState};
#[cfg(feature = "fs")]
use crate::util::{OpenMode, OpenOptions};
use crate::vdbe::metrics::ConnectionMetrics;
use crate::vtab::VirtualTable;
use crate::{incremental::view::AllViewsTxState, translate::emitter::TransactionMode};
use core::str;
pub use error::{CompletionError, LimboError};
pub use io::clock::{Clock, Instant};
#[cfg(all(feature = "fs", target_family = "unix"))]
pub use io::UnixIO;
#[cfg(all(feature = "fs", target_os = "linux", feature = "io_uring"))]
pub use io::UringIO;
pub use io::{
    Buffer, Completion, CompletionType, File, MemoryIO, OpenFlags, PlatformIO, SyscallIO,
    WriteCompletion, IO,
};
use parking_lot::RwLock;
use schema::Schema;
use std::{
    borrow::Cow,
    cell::{Cell, RefCell},
    collections::HashMap,
    fmt::{self, Display},
    num::NonZero,
    ops::Deref,
    rc::Rc,
    sync::{
        atomic::{AtomicUsize, Ordering},
        Arc, LazyLock, Mutex, Weak,
    },
    time::Duration,
};
#[cfg(feature = "fs")]
use storage::database::DatabaseFile;
pub use storage::database::IOContext;
pub use storage::encryption::{CipherMode, EncryptionContext, EncryptionKey};
use storage::page_cache::PageCache;
use storage::pager::{AtomicDbState, DbState};
use storage::sqlite3_ondisk::PageSize;
pub use storage::{
    buffer_pool::BufferPool,
    database::DatabaseStorage,
    pager::PageRef,
    pager::{Page, Pager},
    wal::{CheckpointMode, CheckpointResult, Wal, WalFile, WalFileShared},
};
use tracing::{instrument, Level};
use turso_macros::match_ignore_ascii_case;
use turso_parser::{ast, ast::Cmd, parser::Parser};
use types::IOResult;
pub use types::RefValue;
pub use types::Value;
use util::parse_schema_rows;
pub use util::IOExt;
pub use vdbe::{builder::QueryMode, explain::EXPLAIN_COLUMNS, explain::EXPLAIN_QUERY_PLAN_COLUMNS};

/// Configuration for database features
#[derive(Debug, Clone, Copy, PartialEq, Eq)]
pub struct DatabaseOpts {
    pub enable_mvcc: bool,
    pub enable_indexes: bool,
    pub enable_views: bool,
    pub enable_strict: bool,
}

impl Default for DatabaseOpts {
    fn default() -> Self {
        Self {
            enable_mvcc: false,
            enable_indexes: true,
            enable_views: false,
            enable_strict: false,
        }
    }
}

impl DatabaseOpts {
    pub fn new() -> Self {
        Self::default()
    }

    pub fn with_mvcc(mut self, enable: bool) -> Self {
        self.enable_mvcc = enable;
        self
    }

    pub fn with_indexes(mut self, enable: bool) -> Self {
        self.enable_indexes = enable;
        self
    }

    pub fn with_views(mut self, enable: bool) -> Self {
        self.enable_views = enable;
        self
    }

    pub fn with_strict(mut self, enable: bool) -> Self {
        self.enable_strict = enable;
        self
    }
}

#[derive(Clone, Debug, Default)]
pub struct EncryptionOpts {
    pub cipher: String,
    pub hexkey: String,
}

impl EncryptionOpts {
    pub fn new() -> Self {
        Self::default()
    }
}

pub type Result<T, E = LimboError> = std::result::Result<T, E>;

#[derive(Clone, Copy, PartialEq, Eq, Debug)]
enum TransactionState {
    Write { schema_did_change: bool },
    Read,
    PendingUpgrade,
    None,
}

#[derive(Clone, Copy, PartialEq, Eq, Debug)]
pub enum SyncMode {
    Off = 0,
    Full = 2,
}

pub(crate) type MvStore = mvcc::MvStore<mvcc::LocalClock>;

pub(crate) type MvCursor = mvcc::cursor::MvccLazyCursor<mvcc::LocalClock>;

/// The database manager ensures that there is a single, shared
/// `Database` object per a database file. We need because it is not safe
/// to have multiple independent WAL files open because coordination
/// happens at process-level POSIX file advisory locks.
static DATABASE_MANAGER: LazyLock<Mutex<HashMap<String, Weak<Database>>>> =
    LazyLock::new(|| Mutex::new(HashMap::new()));

/// The `Database` object contains per database file state that is shared
/// between multiple connections.
pub struct Database {
    mv_store: Option<Arc<MvStore>>,
    schema: Mutex<Arc<Schema>>,
    db_file: Arc<dyn DatabaseStorage>,
    path: String,
    wal_path: String,
    pub io: Arc<dyn IO>,
    buffer_pool: Arc<BufferPool>,
    // Shared structures of a Database are the parts that are common to multiple threads that might
    // create DB connections.
    _shared_page_cache: Arc<RwLock<PageCache>>,
    shared_wal: Arc<RwLock<WalFileShared>>,
    db_state: Arc<AtomicDbState>,
    init_lock: Arc<Mutex<()>>,
    open_flags: OpenFlags,
    builtin_syms: RwLock<SymbolTable>,
    opts: DatabaseOpts,
    n_connections: AtomicUsize,
}

unsafe impl Send for Database {}
unsafe impl Sync for Database {}

impl fmt::Debug for Database {
    fn fmt(&self, f: &mut fmt::Formatter<'_>) -> fmt::Result {
        let mut debug_struct = f.debug_struct("Database");
        debug_struct
            .field("path", &self.path)
            .field("open_flags", &self.open_flags);

        // Database state information
        let db_state_value = match self.db_state.get() {
            DbState::Uninitialized => "uninitialized".to_string(),
            DbState::Initializing => "initializing".to_string(),
            DbState::Initialized => "initialized".to_string(),
        };
        debug_struct.field("db_state", &db_state_value);

        let mv_store_status = if self.mv_store.is_some() {
            "present"
        } else {
            "none"
        };
        debug_struct.field("mv_store", &mv_store_status);

        let init_lock_status = if self.init_lock.try_lock().is_ok() {
            "unlocked"
        } else {
            "locked"
        };
        debug_struct.field("init_lock", &init_lock_status);

        let wal_status = match self.shared_wal.try_read() {
            Some(wal) if wal.enabled.load(Ordering::SeqCst) => "enabled",
            Some(_) => "disabled",
            None => "locked_for_write",
        };
        debug_struct.field("wal_state", &wal_status);

        // Page cache info (just basic stats, not full contents)
        let cache_info = match self._shared_page_cache.try_read() {
            Some(cache) => format!("( capacity {}, used: {} )", cache.capacity(), cache.len()),
            None => "locked".to_string(),
        };
        debug_struct.field("page_cache", &cache_info);

        debug_struct.field(
            "n_connections",
            &self.n_connections.load(std::sync::atomic::Ordering::SeqCst),
        );
        debug_struct.finish()
    }
}

impl Database {
    #[cfg(feature = "fs")]
    pub fn open_file(
        io: Arc<dyn IO>,
        path: &str,
        enable_mvcc: bool,
        enable_indexes: bool,
    ) -> Result<Arc<Database>> {
        Self::open_file_with_flags(
            io,
            path,
            OpenFlags::default(),
            DatabaseOpts::new()
                .with_mvcc(enable_mvcc)
                .with_indexes(enable_indexes),
            None,
        )
    }

    #[cfg(feature = "fs")]
    pub fn open_file_with_flags(
        io: Arc<dyn IO>,
        path: &str,
        flags: OpenFlags,
        opts: DatabaseOpts,
        encryption_opts: Option<EncryptionOpts>,
    ) -> Result<Arc<Database>> {
        let file = io.open_file(path, flags, true)?;
        let db_file = Arc::new(DatabaseFile::new(file));
        Self::open_with_flags(io, path, db_file, flags, opts, encryption_opts)
    }

    #[allow(clippy::arc_with_non_send_sync)]
    pub fn open(
        io: Arc<dyn IO>,
        path: &str,
        db_file: Arc<dyn DatabaseStorage>,
        enable_mvcc: bool,
        enable_indexes: bool,
    ) -> Result<Arc<Database>> {
        Self::open_with_flags(
            io,
            path,
            db_file,
            OpenFlags::default(),
            DatabaseOpts::new()
                .with_mvcc(enable_mvcc)
                .with_indexes(enable_indexes),
            None,
        )
    }

    #[allow(clippy::arc_with_non_send_sync)]
    pub fn open_with_flags(
        io: Arc<dyn IO>,
        path: &str,
        db_file: Arc<dyn DatabaseStorage>,
        flags: OpenFlags,
        opts: DatabaseOpts,
        encryption_opts: Option<EncryptionOpts>,
    ) -> Result<Arc<Database>> {
        // turso-sync-engine create 2 databases with different names in the same IO if MemoryIO is used
        // in this case we need to bypass registry (as this is MemoryIO DB) but also preserve original distinction in names (e.g. :memory:-draft and :memory:-synced)
        if path.starts_with(":memory:") {
            return Self::open_with_flags_bypass_registry_internal(
                io,
                path,
                &format!("{path}-wal"),
                db_file,
                flags,
                opts,
                None,
            );
        }

        let mut registry = DATABASE_MANAGER.lock().unwrap();

        let canonical_path = std::fs::canonicalize(path)
            .ok()
            .and_then(|p| p.to_str().map(|s| s.to_string()))
            .unwrap_or_else(|| path.to_string());

        if let Some(db) = registry.get(&canonical_path).and_then(Weak::upgrade) {
            return Ok(db);
        }
        let db = Self::open_with_flags_bypass_registry_internal(
            io,
            path,
            &format!("{path}-wal"),
            db_file,
            flags,
            opts,
            encryption_opts,
        )?;
        registry.insert(canonical_path, Arc::downgrade(&db));
        Ok(db)
    }

    #[allow(clippy::arc_with_non_send_sync)]
    #[cfg(all(feature = "fs", feature = "conn_raw_api"))]
    pub fn open_with_flags_bypass_registry(
        io: Arc<dyn IO>,
        path: &str,
        wal_path: &str,
        db_file: Arc<dyn DatabaseStorage>,
        flags: OpenFlags,
        opts: DatabaseOpts,
        encryption_opts: Option<EncryptionOpts>,
    ) -> Result<Arc<Database>> {
        Self::open_with_flags_bypass_registry_internal(
            io,
            path,
            wal_path,
            db_file,
            flags,
            opts,
            encryption_opts,
        )
    }

    #[allow(clippy::arc_with_non_send_sync)]
    fn open_with_flags_bypass_registry_internal(
        io: Arc<dyn IO>,
        path: &str,
        wal_path: &str,
        db_file: Arc<dyn DatabaseStorage>,
        flags: OpenFlags,
        opts: DatabaseOpts,
        encryption_opts: Option<EncryptionOpts>,
    ) -> Result<Arc<Database>> {
        let shared_wal = WalFileShared::open_shared_if_exists(&io, wal_path)?;

        let mv_store = if opts.enable_mvcc {
            Some(Arc::new(MvStore::new(
                mvcc::LocalClock::new(),
                mvcc::persistent_storage::Storage::new_noop(),
            )))
        } else {
            None
        };

        let db_size = db_file.size()?;
        let db_state = if db_size == 0 {
            DbState::Uninitialized
        } else {
            DbState::Initialized
        };

        let shared_page_cache = Arc::new(RwLock::new(PageCache::default()));
        let syms = SymbolTable::new();
        let arena_size = if std::env::var("TESTING").is_ok_and(|v| v.eq_ignore_ascii_case("true")) {
            BufferPool::TEST_ARENA_SIZE
        } else {
            BufferPool::DEFAULT_ARENA_SIZE
        };
        // opts is now passed as parameter
        let db = Arc::new(Database {
            mv_store,
            path: path.to_string(),
            wal_path: wal_path.to_string(),
            schema: Mutex::new(Arc::new(Schema::new(opts.enable_indexes))),
            _shared_page_cache: shared_page_cache.clone(),
            shared_wal,
            db_file,
            builtin_syms: syms.into(),
            io: io.clone(),
            open_flags: flags,
            db_state: Arc::new(AtomicDbState::new(db_state)),
            init_lock: Arc::new(Mutex::new(())),
            opts,
            buffer_pool: BufferPool::begin_init(&io, arena_size),
            n_connections: AtomicUsize::new(0),
        });
        db.register_global_builtin_extensions()
            .expect("unable to register global extensions");

        // Check: https://github.com/tursodatabase/turso/pull/1761#discussion_r2154013123
        if db_state.is_initialized() {
            // parse schema
            let conn = db.connect()?;

            let syms = conn.syms.read();
            let pager = conn.pager.borrow().clone();

            if let Some(encryption_opts) = encryption_opts {
                conn.pragma_update("cipher", format!("'{}'", encryption_opts.cipher))?;
                conn.pragma_update("hexkey", format!("'{}'", encryption_opts.hexkey))?;
                // Clear page cache so the header page can be reread from disk and decrypted using the encryption context.
                pager.clear_page_cache();
            }
            db.with_schema_mut(|schema| {
                let header_schema_cookie = pager
                    .io
                    .block(|| pager.with_header(|header| header.schema_cookie.get()))?;
                schema.schema_version = header_schema_cookie;
                let result = schema
                    .make_from_btree(None, pager.clone(), &syms)
                    .or_else(|e| {
                        pager.end_read_tx()?;
                        Err(e)
                    });
                if let Err(LimboError::ExtensionError(e)) = result {
                    // this means that a vtab exists and we no longer have the module loaded. we print
                    // a warning to the user to load the module
                    eprintln!("Warning: {e}");
                }
                Ok(())
            })?;
        }
        Ok(db)
    }

    #[instrument(skip_all, level = Level::INFO)]
    pub fn connect(self: &Arc<Database>) -> Result<Arc<Connection>> {
        let pager = self.init_pager(None)?;

        let page_size = pager.get_page_size_unchecked();

        let default_cache_size = pager
            .io
            .block(|| pager.with_header(|header| header.default_page_cache_size))
            .unwrap_or_default()
            .get();
        let conn = Arc::new(Connection {
            _db: self.clone(),
            pager: RefCell::new(Arc::new(pager)),
            schema: RefCell::new(
                self.schema
                    .lock()
                    .map_err(|_| LimboError::SchemaLocked)?
                    .clone(),
            ),
            database_schemas: RefCell::new(std::collections::HashMap::new()),
            auto_commit: Cell::new(true),
            transaction_state: Cell::new(TransactionState::None),
            last_insert_rowid: Cell::new(0),
            last_change: Cell::new(0),
            total_changes: Cell::new(0),
            syms: RwLock::new(SymbolTable::new()),
            _shared_cache: false,
            cache_size: Cell::new(default_cache_size),
            page_size: Cell::new(page_size),
            wal_auto_checkpoint_disabled: Cell::new(false),
            capture_data_changes: RefCell::new(CaptureDataChangesMode::Off),
            closed: Cell::new(false),
            attached_databases: RefCell::new(DatabaseCatalog::new()),
            query_only: Cell::new(false),
            mv_tx: Cell::new(None),
            view_transaction_states: AllViewsTxState::new(),
            metrics: RefCell::new(ConnectionMetrics::new()),
            is_nested_stmt: Cell::new(false),
            encryption_key: RefCell::new(None),
            encryption_cipher_mode: Cell::new(None),
            sync_mode: Cell::new(SyncMode::Full),
            data_sync_retry: Cell::new(false),
            busy_timeout: Cell::new(None),
        });
        self.n_connections
            .fetch_add(1, std::sync::atomic::Ordering::SeqCst);
        let builtin_syms = self.builtin_syms.read();
        // add built-in extensions symbols to the connection to prevent having to load each time
        conn.syms.write().extend(&builtin_syms);
        Ok(conn)
    }

    pub fn is_readonly(&self) -> bool {
        self.open_flags.contains(OpenFlags::ReadOnly)
    }

    /// If we do not have a physical WAL file, but we know the database file is initialized on disk,
    /// we need to read the page_size from the database header.
    fn read_page_size_from_db_header(&self) -> Result<PageSize> {
        turso_assert!(
            self.db_state.is_initialized(),
            "read_page_size_from_db_header called on uninitialized database"
        );
        turso_assert!(
            PageSize::MIN % 512 == 0,
            "header read must be a multiple of 512 for O_DIRECT"
        );
        let buf = Arc::new(Buffer::new_temporary(PageSize::MIN as usize));
        let c = Completion::new_read(buf.clone(), move |_res| {});
        let c = self.db_file.read_header(c)?;
        self.io.wait_for_completion(c)?;
        let page_size = u16::from_be_bytes(buf.as_slice()[16..18].try_into().unwrap());
        let page_size = PageSize::new_from_header_u16(page_size)?;
        Ok(page_size)
    }

    fn read_reserved_space_bytes_from_db_header(&self) -> Result<u8> {
        turso_assert!(
            self.db_state.is_initialized(),
            "read_reserved_space_bytes_from_db_header called on uninitialized database"
        );
        turso_assert!(
            PageSize::MIN % 512 == 0,
            "header read must be a multiple of 512 for O_DIRECT"
        );
        let buf = Arc::new(Buffer::new_temporary(PageSize::MIN as usize));
        let c = Completion::new_read(buf.clone(), move |_res| {});
        let c = self.db_file.read_header(c)?;
        self.io.wait_for_completion(c)?;
        let reserved_bytes = u8::from_be_bytes(buf.as_slice()[20..21].try_into().unwrap());
        Ok(reserved_bytes)
    }

    /// Read the page size in order of preference:
    /// 1. From the WAL header if it exists and is initialized
    /// 2. From the database header if the database is initialized
    ///
    /// Otherwise, fall back to, in order of preference:
    /// 1. From the requested page size if it is provided
    /// 2. PageSize::default(), i.e. 4096
    fn determine_actual_page_size(
        &self,
        shared_wal: &WalFileShared,
        requested_page_size: Option<usize>,
    ) -> Result<PageSize> {
        if shared_wal.enabled.load(Ordering::SeqCst) {
            let size_in_wal = shared_wal.page_size();
            if size_in_wal != 0 {
                let Some(page_size) = PageSize::new(size_in_wal) else {
                    bail_corrupt_error!("invalid page size in WAL: {size_in_wal}");
                };
                return Ok(page_size);
            }
        }
        if self.db_state.is_initialized() {
            Ok(self.read_page_size_from_db_header()?)
        } else {
            let Some(size) = requested_page_size else {
                return Ok(PageSize::default());
            };
            let Some(page_size) = PageSize::new(size as u32) else {
                bail_corrupt_error!("invalid requested page size: {size}");
            };
            Ok(page_size)
        }
    }

    /// if the database is initialized i.e. it exists on disk, return the reserved space bytes from
    /// the header or None
    fn maybe_get_reserved_space_bytes(&self) -> Result<Option<u8>> {
        if self.db_state.is_initialized() {
            Ok(Some(self.read_reserved_space_bytes_from_db_header()?))
        } else {
            Ok(None)
        }
    }

    fn init_pager(&self, requested_page_size: Option<usize>) -> Result<Pager> {
        let reserved_bytes = self.maybe_get_reserved_space_bytes()?;
        let disable_checksums = if let Some(reserved_bytes) = reserved_bytes {
            // if the required reserved bytes for checksums is not present, disable checksums
            reserved_bytes != CHECKSUM_REQUIRED_RESERVED_BYTES
        } else {
            false
        };
        // Check if WAL is enabled
        let shared_wal = self.shared_wal.read();
        if shared_wal.enabled.load(Ordering::SeqCst) {
            let page_size = self.determine_actual_page_size(&shared_wal, requested_page_size)?;
            drop(shared_wal);

            let buffer_pool = self.buffer_pool.clone();
            if self.db_state.is_initialized() {
                buffer_pool.finalize_with_page_size(page_size.get() as usize)?;
            }

            let db_state = self.db_state.clone();
            let wal = Rc::new(RefCell::new(WalFile::new(
                self.io.clone(),
                self.shared_wal.clone(),
                buffer_pool.clone(),
            )));
            let pager = Pager::new(
                self.db_file.clone(),
                Some(wal),
                self.io.clone(),
                Arc::new(RwLock::new(PageCache::default())),
                buffer_pool.clone(),
                db_state,
                self.init_lock.clone(),
            )?;
            pager.set_page_size(page_size);
            if let Some(reserved_bytes) = reserved_bytes {
                pager.set_reserved_space_bytes(reserved_bytes);
            }
            if disable_checksums {
                pager.reset_checksum_context();
            }
            return Ok(pager);
        }
        let page_size = self.determine_actual_page_size(&shared_wal, requested_page_size)?;
        drop(shared_wal);

        let buffer_pool = self.buffer_pool.clone();

        if self.db_state.is_initialized() {
            buffer_pool.finalize_with_page_size(page_size.get() as usize)?;
        }

        // No existing WAL; create one.
        let db_state = self.db_state.clone();
        let mut pager = Pager::new(
            self.db_file.clone(),
            None,
            self.io.clone(),
            Arc::new(RwLock::new(PageCache::default())),
            buffer_pool.clone(),
            db_state,
            Arc::new(Mutex::new(())),
        )?;

        pager.set_page_size(page_size);
        if let Some(reserved_bytes) = reserved_bytes {
            pager.set_reserved_space_bytes(reserved_bytes);
        }
        if disable_checksums {
            pager.reset_checksum_context();
        }
        let file = self
            .io
            .open_file(&self.wal_path, OpenFlags::Create, false)?;

        // Enable WAL in the existing shared instance
        {
            let mut shared_wal = self.shared_wal.write();
            shared_wal.create(file)?;
        }

        let wal = Rc::new(RefCell::new(WalFile::new(
            self.io.clone(),
            self.shared_wal.clone(),
            buffer_pool,
        )));
        pager.set_wal(wal);

        Ok(pager)
    }

    #[cfg(feature = "fs")]
    pub fn io_for_path(path: &str) -> Result<Arc<dyn IO>> {
        use crate::util::MEMORY_PATH;
        let io: Arc<dyn IO> = match path.trim() {
            MEMORY_PATH => Arc::new(MemoryIO::new()),
            _ => Arc::new(PlatformIO::new()?),
        };
        Ok(io)
    }

    #[cfg(feature = "fs")]
    pub fn io_for_vfs<S: AsRef<str> + std::fmt::Display>(vfs: S) -> Result<Arc<dyn IO>> {
        let vfsmods = ext::add_builtin_vfs_extensions(None)?;
        let io: Arc<dyn IO> = match vfsmods
            .iter()
            .find(|v| v.0 == vfs.as_ref())
            .map(|v| v.1.clone())
        {
            Some(vfs) => vfs,
            None => match vfs.as_ref() {
                "memory" => Arc::new(MemoryIO::new()),
                "syscall" => Arc::new(SyscallIO::new()?),
                #[cfg(all(target_os = "linux", feature = "io_uring"))]
                "io_uring" => Arc::new(UringIO::new()?),
                other => {
                    return Err(LimboError::InvalidArgument(format!("no such VFS: {other}")));
                }
            },
        };
        Ok(io)
    }

    /// Open a new database file with optionally specifying a VFS without an existing database
    /// connection and symbol table to register extensions.
    #[cfg(feature = "fs")]
    #[allow(clippy::arc_with_non_send_sync)]
    pub fn open_new<S>(
        path: &str,
        vfs: Option<S>,
        flags: OpenFlags,
        opts: DatabaseOpts,
        encryption_opts: Option<EncryptionOpts>,
    ) -> Result<(Arc<dyn IO>, Arc<Database>)>
    where
        S: AsRef<str> + std::fmt::Display,
    {
        let io = vfs
            .map(|vfs| Self::io_for_vfs(vfs))
            .or_else(|| Some(Self::io_for_path(path)))
            .transpose()?
            .unwrap();
        let db = Self::open_file_with_flags(io.clone(), path, flags, opts, encryption_opts)?;
        Ok((io, db))
    }

    #[inline]
    pub(crate) fn with_schema_mut<T>(&self, f: impl FnOnce(&mut Schema) -> Result<T>) -> Result<T> {
        let mut schema_ref = self.schema.lock().map_err(|_| LimboError::SchemaLocked)?;
        let schema = Arc::make_mut(&mut *schema_ref);
        f(schema)
    }
    pub(crate) fn clone_schema(&self) -> Result<Arc<Schema>> {
        let schema = self.schema.lock().map_err(|_| LimboError::SchemaLocked)?;
        Ok(schema.clone())
    }

    pub(crate) fn update_schema_if_newer(&self, another: Arc<Schema>) -> Result<()> {
        let mut schema = self.schema.lock().map_err(|_| LimboError::SchemaLocked)?;
        if schema.schema_version < another.schema_version {
            tracing::debug!(
                "DB schema is outdated: {} < {}",
                schema.schema_version,
                another.schema_version
            );
            *schema = another;
        } else {
            tracing::debug!(
                "DB schema is up to date: {} >= {}",
                schema.schema_version,
                another.schema_version
            );
        }
        Ok(())
    }

    pub fn get_mv_store(&self) -> Option<&Arc<MvStore>> {
        self.mv_store.as_ref()
    }

    pub fn experimental_views_enabled(&self) -> bool {
        self.opts.enable_views
    }

    pub fn experimental_strict_enabled(&self) -> bool {
        self.opts.enable_strict
    }
}

#[derive(Debug, Clone, Eq, PartialEq)]
pub enum CaptureDataChangesMode {
    Off,
    Id { table: String },
    Before { table: String },
    After { table: String },
    Full { table: String },
}

impl CaptureDataChangesMode {
    pub fn parse(value: &str) -> Result<CaptureDataChangesMode> {
        let (mode, table) = value
            .split_once(",")
            .unwrap_or((value, TURSO_CDC_DEFAULT_TABLE_NAME));
        match mode {
            "off" => Ok(CaptureDataChangesMode::Off),
            "id" => Ok(CaptureDataChangesMode::Id { table: table.to_string() }),
            "before" => Ok(CaptureDataChangesMode::Before { table: table.to_string() }),
            "after" => Ok(CaptureDataChangesMode::After { table: table.to_string() }),
            "full" => Ok(CaptureDataChangesMode::Full { table: table.to_string() }),
            _ => Err(LimboError::InvalidArgument(
                "unexpected pragma value: expected '<mode>' or '<mode>,<cdc-table-name>' parameter where mode is one of off|id|before|after|full".to_string(),
            ))
        }
    }
    pub fn has_updates(&self) -> bool {
        matches!(self, CaptureDataChangesMode::Full { .. })
    }
    pub fn has_after(&self) -> bool {
        matches!(
            self,
            CaptureDataChangesMode::After { .. } | CaptureDataChangesMode::Full { .. }
        )
    }
    pub fn has_before(&self) -> bool {
        matches!(
            self,
            CaptureDataChangesMode::Before { .. } | CaptureDataChangesMode::Full { .. }
        )
    }
    pub fn mode_name(&self) -> &str {
        match self {
            CaptureDataChangesMode::Off => "off",
            CaptureDataChangesMode::Id { .. } => "id",
            CaptureDataChangesMode::Before { .. } => "before",
            CaptureDataChangesMode::After { .. } => "after",
            CaptureDataChangesMode::Full { .. } => "full",
        }
    }
    pub fn table(&self) -> Option<&str> {
        match self {
            CaptureDataChangesMode::Off => None,
            CaptureDataChangesMode::Id { table }
            | CaptureDataChangesMode::Before { table }
            | CaptureDataChangesMode::After { table }
            | CaptureDataChangesMode::Full { table } => Some(table.as_str()),
        }
    }
}

// Optimized for fast get() operations and supports unlimited attached databases.
struct DatabaseCatalog {
    name_to_index: HashMap<String, usize>,
    allocated: Vec<u64>,
    index_to_data: HashMap<usize, (Arc<Database>, Arc<Pager>)>,
}

#[allow(unused)]
impl DatabaseCatalog {
    fn new() -> Self {
        Self {
            name_to_index: HashMap::new(),
            index_to_data: HashMap::new(),
            allocated: vec![3], // 0 | 1, as those are reserved for main and temp
        }
    }

    fn get_database_by_index(&self, index: usize) -> Option<Arc<Database>> {
        self.index_to_data
            .get(&index)
            .map(|(db, _pager)| db.clone())
    }

    fn get_database_by_name(&self, s: &str) -> Option<(usize, Arc<Database>)> {
        match self.name_to_index.get(s) {
            None => None,
            Some(idx) => self
                .index_to_data
                .get(idx)
                .map(|(db, _pager)| (*idx, db.clone())),
        }
    }

    fn get_pager_by_index(&self, idx: &usize) -> Arc<Pager> {
        let (_db, pager) = self
            .index_to_data
            .get(idx)
            .expect("If we are looking up a database by index, it must exist.");
        pager.clone()
    }

    fn add(&mut self, s: &str) -> usize {
        assert_eq!(self.name_to_index.get(s), None);

        let index = self.allocate_index();
        self.name_to_index.insert(s.to_string(), index);
        index
    }

    fn insert(&mut self, s: &str, data: (Arc<Database>, Arc<Pager>)) -> usize {
        let idx = self.add(s);
        self.index_to_data.insert(idx, data);
        idx
    }

    fn remove(&mut self, s: &str) -> Option<usize> {
        if let Some(index) = self.name_to_index.remove(s) {
            // Should be impossible to remove main or temp.
            assert!(index >= 2);
            self.deallocate_index(index);
            self.index_to_data.remove(&index);
            Some(index)
        } else {
            None
        }
    }

    #[inline(always)]
    fn deallocate_index(&mut self, index: usize) {
        let word_idx = index / 64;
        let bit_idx = index % 64;

        if word_idx < self.allocated.len() {
            self.allocated[word_idx] &= !(1u64 << bit_idx);
        }
    }

    fn allocate_index(&mut self) -> usize {
        for word_idx in 0..self.allocated.len() {
            let word = self.allocated[word_idx];

            if word != u64::MAX {
                let free_bit = Self::find_first_zero_bit(word);
                let index = word_idx * 64 + free_bit;

                self.allocated[word_idx] |= 1u64 << free_bit;

                return index;
            }
        }

        // Need to expand bitmap
        let word_idx = self.allocated.len();
        self.allocated.push(1u64); // Mark first bit as allocated
        word_idx * 64
    }

    #[inline(always)]
    fn find_first_zero_bit(word: u64) -> usize {
        // Invert to find first zero as first one
        let inverted = !word;

        // Use trailing zeros count (compiles to single instruction on most CPUs)
        inverted.trailing_zeros() as usize
    }
}

pub struct Connection {
    _db: Arc<Database>,
    pager: RefCell<Arc<Pager>>,
    schema: RefCell<Arc<Schema>>,
    /// Per-database schema cache (database_index -> schema)
    /// Loaded lazily to avoid copying all schemas on connection open
    database_schemas: RefCell<std::collections::HashMap<usize, Arc<Schema>>>,
    /// Whether to automatically commit transaction
    auto_commit: Cell<bool>,
    transaction_state: Cell<TransactionState>,
    last_insert_rowid: Cell<i64>,
    last_change: Cell<i64>,
    total_changes: Cell<i64>,
    syms: RwLock<SymbolTable>,
    _shared_cache: bool,
    cache_size: Cell<i32>,
    /// page size used for an uninitialized database or the next vacuum command.
    /// it's not always equal to the current page size of the database
    page_size: Cell<PageSize>,
    /// Disable automatic checkpoint behaviour when DB is shutted down or WAL reach certain size
    /// Client still can manually execute PRAGMA wal_checkpoint(...) commands
    wal_auto_checkpoint_disabled: Cell<bool>,
    capture_data_changes: RefCell<CaptureDataChangesMode>,
    closed: Cell<bool>,
    /// Attached databases
    attached_databases: RefCell<DatabaseCatalog>,
    query_only: Cell<bool>,
    pub(crate) mv_tx: Cell<Option<(crate::mvcc::database::TxID, TransactionMode)>>,

    /// Per-connection view transaction states for uncommitted changes. This represents
    /// one entry per view that was touched in the transaction.
    view_transaction_states: AllViewsTxState,
    /// Connection-level metrics aggregation
    pub metrics: RefCell<ConnectionMetrics>,
    /// Whether the connection is executing a statement initiated by another statement.
    /// Generally this is only true for ParseSchema.
    is_nested_stmt: Cell<bool>,
    encryption_key: RefCell<Option<EncryptionKey>>,
    encryption_cipher_mode: Cell<Option<CipherMode>>,
    sync_mode: Cell<SyncMode>,
    data_sync_retry: Cell<bool>,
    /// User defined max accumulated Busy timeout duration
    busy_timeout: Cell<Option<std::time::Duration>>,
}

impl Drop for Connection {
    fn drop(&mut self) {
        if !self.closed.get() {
            // if connection wasn't properly closed, decrement the connection counter
            self._db
                .n_connections
                .fetch_sub(1, std::sync::atomic::Ordering::SeqCst);
        }
    }
}

impl Connection {
    #[instrument(skip_all, level = Level::INFO)]
    pub fn prepare(self: &Arc<Connection>, sql: impl AsRef<str>) -> Result<Statement> {
        if self.closed.get() {
            return Err(LimboError::InternalError("Connection closed".to_string()));
        }
        if sql.as_ref().is_empty() {
            return Err(LimboError::InvalidArgument(
                "The supplied SQL string contains no statements".to_string(),
            ));
        }

        let sql = sql.as_ref();
        tracing::trace!("Preparing: {}", sql);
        let mut parser = Parser::new(sql.as_bytes());
        let cmd = parser.next_cmd()?;
        let syms = self.syms.read();
        let cmd = cmd.expect("Successful parse on nonempty input string should produce a command");
        let byte_offset_end = parser.offset();
        let input = str::from_utf8(&sql.as_bytes()[..byte_offset_end])
            .unwrap()
            .trim();
        self.maybe_update_schema()?;
        let pager = self.pager.borrow().clone();
        let mode = QueryMode::new(&cmd);
        let (Cmd::Stmt(stmt) | Cmd::Explain(stmt) | Cmd::ExplainQueryPlan(stmt)) = cmd;
        let program = translate::translate(
            self.schema.borrow().deref(),
            stmt,
            pager.clone(),
            self.clone(),
            &syms,
            mode,
            input,
        )?;
        Ok(Statement::new(
            program,
            self._db.mv_store.clone(),
            pager,
            mode,
        ))
    }

    /// Parse schema from scratch if version of schema for the connection differs from the schema cookie in the root page
    /// This function must be called outside of any transaction because internally it will start transaction session by itself
    #[allow(dead_code)]
    fn maybe_reparse_schema(self: &Arc<Connection>) -> Result<()> {
        let pager = self.pager.borrow().clone();

        // first, quickly read schema_version from the root page in order to check if schema changed
        pager.begin_read_tx()?;
        let on_disk_schema_version = pager
            .io
            .block(|| pager.with_header(|header| header.schema_cookie));

        let on_disk_schema_version = match on_disk_schema_version {
            Ok(db_schema_version) => db_schema_version.get(),
            Err(LimboError::Page1NotAlloc) => {
                // this means this is a fresh db, so return a schema version of 0
                0
            }
            Err(err) => {
                pager.end_read_tx().expect("read txn must be finished");
                return Err(err);
            }
        };
        pager.end_read_tx().expect("read txn must be finished");

        let db_schema_version = self._db.schema.lock().unwrap().schema_version;
        tracing::debug!(
            "path: {}, db_schema_version={} vs on_disk_schema_version={}",
            self._db.path,
            db_schema_version,
            on_disk_schema_version
        );
        // if schema_versions matches - exit early
        if db_schema_version == on_disk_schema_version {
            return Ok(());
        }
        // maybe_reparse_schema must be called outside of any transaction
        turso_assert!(
            self.transaction_state.get() == TransactionState::None,
            "unexpected start transaction"
        );
        // start read transaction manually, because we will read schema cookie once again and
        // we must be sure that it will consistent with schema content
        //
        // from now on we must be very careful with errors propagation
        // in order to not accidentally keep read transaction opened
        pager.begin_read_tx()?;
        self.transaction_state.replace(TransactionState::Read);

        let reparse_result = self.reparse_schema();

        let previous = self.transaction_state.replace(TransactionState::None);
        turso_assert!(
            matches!(previous, TransactionState::None | TransactionState::Read),
            "unexpected end transaction state"
        );
        // close opened transaction if it was kept open
        // (in most cases, it will be automatically closed if stmt was executed properly)
        if previous == TransactionState::Read {
            pager.end_read_tx().expect("read txn must be finished");
        }

        reparse_result?;

        let schema = self.schema.borrow().clone();
        self._db.update_schema_if_newer(schema)
    }

    fn reparse_schema(self: &Arc<Connection>) -> Result<()> {
        let pager = self.pager.borrow().clone();

        // read cookie before consuming statement program - otherwise we can end up reading cookie with closed transaction state
        let cookie = pager
            .io
            .block(|| pager.with_header(|header| header.schema_cookie))?
            .get();

        // create fresh schema as some objects can be deleted
        let mut fresh = Schema::new(self.schema.borrow().indexes_enabled);
        fresh.schema_version = cookie;

        // Preserve existing views to avoid expensive repopulation.
        // TODO: We may not need to do this if we materialize our views.
        let existing_views = self.schema.borrow().incremental_views.clone();

        // TODO: this is hack to avoid a cyclical problem with schema reprepare
        // The problem here is that we prepare a statement here, but when the statement tries
        // to execute it, it first checks the schema cookie to see if it needs to reprepare the statement.
        // But in this occasion it will always reprepare, and we get an error. So we trick the statement by swapping our schema
        // with a new clean schema that has the same header cookie.
        self.with_schema_mut(|schema| {
            *schema = fresh.clone();
        });

        let stmt = self.prepare("SELECT * FROM sqlite_schema")?;

        // TODO: This function below is synchronous, make it async
        parse_schema_rows(stmt, &mut fresh, &self.syms.read(), None, existing_views)?;

        tracing::debug!(
            "reparse_schema: schema_version={}, tables={:?}",
            fresh.schema_version,
            fresh.tables.keys()
        );
        self.with_schema_mut(|schema| {
            *schema = fresh;
        });
        Result::Ok(())
    }

    #[instrument(skip_all, level = Level::INFO)]
    pub fn prepare_execute_batch(self: &Arc<Connection>, sql: impl AsRef<str>) -> Result<()> {
        if self.closed.get() {
            return Err(LimboError::InternalError("Connection closed".to_string()));
        }
        if sql.as_ref().is_empty() {
            return Err(LimboError::InvalidArgument(
                "The supplied SQL string contains no statements".to_string(),
            ));
        }
        self.maybe_update_schema()?;
        let sql = sql.as_ref();
        tracing::trace!("Preparing and executing batch: {}", sql);
        let mut parser = Parser::new(sql.as_bytes());
        while let Some(cmd) = parser.next_cmd()? {
            let syms = self.syms.read();
            let pager = self.pager.borrow().clone();
            let byte_offset_end = parser.offset();
            let input = str::from_utf8(&sql.as_bytes()[..byte_offset_end])
                .unwrap()
                .trim();
            let mode = QueryMode::new(&cmd);
            let (Cmd::Stmt(stmt) | Cmd::Explain(stmt) | Cmd::ExplainQueryPlan(stmt)) = cmd;
            let program = translate::translate(
                self.schema.borrow().deref(),
                stmt,
                pager.clone(),
                self.clone(),
                &syms,
                mode,
                input,
            )?;
            Statement::new(program, self._db.mv_store.clone(), pager.clone(), mode)
                .run_ignore_rows()?;
        }
        Ok(())
    }

    #[instrument(skip_all, level = Level::INFO)]
    pub fn query(self: &Arc<Connection>, sql: impl AsRef<str>) -> Result<Option<Statement>> {
        if self.closed.get() {
            return Err(LimboError::InternalError("Connection closed".to_string()));
        }
        let sql = sql.as_ref();
        self.maybe_update_schema()?;
        tracing::trace!("Querying: {}", sql);
        let mut parser = Parser::new(sql.as_bytes());
        let cmd = parser.next_cmd()?;
        let byte_offset_end = parser.offset();
        let input = str::from_utf8(&sql.as_bytes()[..byte_offset_end])
            .unwrap()
            .trim();
        match cmd {
            Some(cmd) => self.run_cmd(cmd, input),
            None => Ok(None),
        }
    }

    #[instrument(skip_all, level = Level::INFO)]
    pub(crate) fn run_cmd(
        self: &Arc<Connection>,
        cmd: Cmd,
        input: &str,
    ) -> Result<Option<Statement>> {
        if self.closed.get() {
            return Err(LimboError::InternalError("Connection closed".to_string()));
        }
<<<<<<< HEAD

        // self.maybe_update_schema()?;
        let syms = self.syms.borrow();
=======
        let syms = self.syms.read();
>>>>>>> d69cdd92
        let pager = self.pager.borrow().clone();
        let mode = QueryMode::new(&cmd);
        let (Cmd::Stmt(stmt) | Cmd::Explain(stmt) | Cmd::ExplainQueryPlan(stmt)) = cmd;
        let program = translate::translate(
            self.schema.borrow().deref(),
            stmt,
            pager.clone(),
            self.clone(),
            &syms,
            mode,
            input,
        )?;
        let stmt = Statement::new(program, self._db.mv_store.clone(), pager, mode);
        Ok(Some(stmt))
    }

    pub fn query_runner<'a>(self: &'a Arc<Connection>, sql: &'a [u8]) -> QueryRunner<'a> {
        QueryRunner::new(self, sql)
    }

    /// Execute will run a query from start to finish taking ownership of I/O because it will run pending I/Os if it didn't finish.
    /// TODO: make this api async
    #[instrument(skip_all, level = Level::INFO)]
    pub fn execute(self: &Arc<Connection>, sql: impl AsRef<str>) -> Result<()> {
        if self.closed.get() {
            return Err(LimboError::InternalError("Connection closed".to_string()));
        }
        let sql = sql.as_ref();
        self.maybe_update_schema()?;
        let mut parser = Parser::new(sql.as_bytes());
        while let Some(cmd) = parser.next_cmd()? {
            let syms = self.syms.read();
            let pager = self.pager.borrow().clone();
            let byte_offset_end = parser.offset();
            let input = str::from_utf8(&sql.as_bytes()[..byte_offset_end])
                .unwrap()
                .trim();
            let mode = QueryMode::new(&cmd);
            let (Cmd::Stmt(stmt) | Cmd::Explain(stmt) | Cmd::ExplainQueryPlan(stmt)) = cmd;
            let program = translate::translate(
                self.schema.borrow().deref(),
                stmt,
                pager.clone(),
                self.clone(),
                &syms,
                mode,
                input,
            )?;
            Statement::new(program, self._db.mv_store.clone(), pager.clone(), mode)
                .run_ignore_rows()?;
        }
        Ok(())
    }

    #[cfg(feature = "fs")]
    pub fn from_uri(
        uri: &str,
        use_indexes: bool,
        mvcc: bool,
        views: bool,
        strict: bool,
    ) -> Result<(Arc<dyn IO>, Arc<Connection>)> {
        use crate::util::MEMORY_PATH;
        let opts = OpenOptions::parse(uri)?;
        let flags = opts.get_flags()?;
        if opts.path == MEMORY_PATH || matches!(opts.mode, OpenMode::Memory) {
            let io = Arc::new(MemoryIO::new());
            let db = Database::open_file_with_flags(
                io.clone(),
                MEMORY_PATH,
                flags,
                DatabaseOpts::new()
                    .with_mvcc(mvcc)
                    .with_indexes(use_indexes)
                    .with_views(views)
                    .with_strict(strict),
                None,
            )?;
            let conn = db.connect()?;
            return Ok((io, conn));
        }
        let encryption_opts = match (opts.cipher.clone(), opts.hexkey.clone()) {
            (Some(cipher), Some(hexkey)) => Some(EncryptionOpts { cipher, hexkey }),
            (Some(_), None) => {
                return Err(LimboError::InvalidArgument(
                    "hexkey is required when cipher is provided".to_string(),
                ))
            }
            (None, Some(_)) => {
                return Err(LimboError::InvalidArgument(
                    "cipher is required when hexkey is provided".to_string(),
                ))
            }
            (None, None) => None,
        };
        let (io, db) = Database::open_new(
            &opts.path,
            opts.vfs.as_ref(),
            flags,
            DatabaseOpts::new()
                .with_mvcc(mvcc)
                .with_indexes(use_indexes)
                .with_views(views)
                .with_strict(strict),
            encryption_opts.clone(),
        )?;
        if let Some(modeof) = opts.modeof {
            let perms = std::fs::metadata(modeof)?;
            std::fs::set_permissions(&opts.path, perms.permissions())?;
        }
        let conn = db.connect()?;
        if let Some(cipher) = opts.cipher {
            let _ = conn.pragma_update("cipher", format!("'{cipher}'"));
        }
        if let Some(hexkey) = opts.hexkey {
            let _ = conn.pragma_update("hexkey", format!("'{hexkey}'"));
        }
        if let Some(encryption_opts) = encryption_opts {
            let _ = conn.pragma_update("cipher", encryption_opts.cipher.to_string());
            let _ = conn.pragma_update("hexkey", encryption_opts.hexkey.to_string());
            let pager = conn.pager.borrow();
            if db.db_state.is_initialized() {
                // Clear page cache so the header page can be reread from disk and decrypted using the encryption context.
                pager.clear_page_cache();
            }
        }
        Ok((io, conn))
    }

    #[cfg(feature = "fs")]
    fn from_uri_attached(
        uri: &str,
        db_opts: DatabaseOpts,
        io: Arc<dyn IO>,
    ) -> Result<Arc<Database>> {
        let mut opts = OpenOptions::parse(uri)?;
        // FIXME: for now, only support read only attach
        opts.mode = OpenMode::ReadOnly;
        let flags = opts.get_flags()?;
        let io = opts.vfs.map(Database::io_for_vfs).unwrap_or(Ok(io))?;
        let db = Database::open_file_with_flags(io.clone(), &opts.path, flags, db_opts, None)?;
        if let Some(modeof) = opts.modeof {
            let perms = std::fs::metadata(modeof)?;
            std::fs::set_permissions(&opts.path, perms.permissions())?;
        }
        Ok(db)
    }

    pub fn maybe_update_schema(&self) -> Result<()> {
        let current_schema_version = self.schema.borrow().schema_version;
        let schema = self
            ._db
            .schema
            .lock()
            .map_err(|_| LimboError::SchemaLocked)?;
        if matches!(self.transaction_state.get(), TransactionState::None)
            && current_schema_version != schema.schema_version
        {
            //  if current_schema_version != schema.schema_version {
            self.schema.replace(schema.clone());
        }

        Ok(())
    }

    /// Read schema version at current transaction
    #[cfg(all(feature = "fs", feature = "conn_raw_api"))]
    pub fn read_schema_version(&self) -> Result<u32> {
        let pager = self.pager.borrow();
        let was_in_tx = self.transaction_state.get() != TransactionState::None;
        if !was_in_tx {
            pager.begin_read_tx()?;
        }

        let result = pager
            .io
            .block(|| pager.with_header(|header| header.schema_cookie));

        if !was_in_tx {
            pager.end_read_tx()?;
        }

        match result {
            Ok(version) => Ok(version.get()),
            Err(LimboError::Page1NotAlloc) => Ok(0),
            Err(e) => Err(e),
        }
    }

    /// Update schema version to the new value within opened write transaction
    ///
    /// New version of the schema must be strictly greater than previous one - otherwise method will panic
    /// Write transaction must be opened in advance - otherwise method will panic
    #[cfg(all(feature = "fs", feature = "conn_raw_api"))]
    pub fn write_schema_version(self: &Arc<Connection>, version: u32) -> Result<()> {
        let TransactionState::Write { .. } = self.transaction_state.get() else {
            return Err(LimboError::InternalError(
                "write_schema_version must be called from within Write transaction".to_string(),
            ));
        };
        let pager = self.pager.borrow();
        pager.io.block(|| {
            pager.with_header_mut(|header| {
                turso_assert!(
                    header.schema_cookie.get() < version,
                    "cookie can't go back in time"
                );
                self.transaction_state.replace(TransactionState::Write {
                    schema_did_change: true,
                });
                self.with_schema_mut(|schema| schema.schema_version = version);
                header.schema_cookie = version.into();
            })
        })?;
        self.reparse_schema()?;
        Ok(())
    }

    /// Try to read page with given ID with fixed WAL watermark position
    /// This method return false if page is not found (so, this is probably new page created after watermark position which wasn't checkpointed to the DB file yet)
    #[cfg(all(feature = "fs", feature = "conn_raw_api"))]
    pub fn try_wal_watermark_read_page(
        &self,
        page_idx: u32,
        page: &mut [u8],
        frame_watermark: Option<u64>,
    ) -> Result<bool> {
        let pager = self.pager.borrow();
        let (page_ref, c) = match pager.read_page_no_cache(page_idx as usize, frame_watermark, true)
        {
            Ok(result) => result,
            // on windows, zero read will trigger UnexpectedEof
            #[cfg(target_os = "windows")]
            Err(LimboError::CompletionError(CompletionError::IOError(
                std::io::ErrorKind::UnexpectedEof,
            ))) => return Ok(false),
            Err(err) => return Err(err),
        };

        pager.io.wait_for_completion(c)?;

        let content = page_ref.get_contents();
        // empty read - attempt to read absent page
        if content.buffer.is_empty() {
            return Ok(false);
        }
        page.copy_from_slice(content.as_ptr());
        Ok(true)
    }

    /// Return unique set of page numbers changes after WAL watermark position in the current WAL session
    /// (so, if concurrent connection wrote something to the WAL - this method will not see this change)
    #[cfg(all(feature = "fs", feature = "conn_raw_api"))]
    pub fn wal_changed_pages_after(&self, frame_watermark: u64) -> Result<Vec<u32>> {
        self.pager.borrow().wal_changed_pages_after(frame_watermark)
    }

    #[cfg(all(feature = "fs", feature = "conn_raw_api"))]
    pub fn wal_state(&self) -> Result<WalState> {
        self.pager.borrow().wal_state()
    }

    #[cfg(all(feature = "fs", feature = "conn_raw_api"))]
    pub fn wal_get_frame(&self, frame_no: u64, frame: &mut [u8]) -> Result<WalFrameInfo> {
        use crate::storage::sqlite3_ondisk::parse_wal_frame_header;

        let c = self.pager.borrow().wal_get_frame(frame_no, frame)?;
        self._db.io.wait_for_completion(c)?;
        let (header, _) = parse_wal_frame_header(frame);
        Ok(WalFrameInfo {
            page_no: header.page_number,
            db_size: header.db_size,
        })
    }

    /// Insert `frame` (header included) at the position `frame_no` in the WAL
    /// If WAL already has frame at that position - turso-db will compare content of the page and either report conflict or return OK
    /// If attempt to write frame at the position `frame_no` will create gap in the WAL - method will return error
    #[cfg(all(feature = "fs", feature = "conn_raw_api"))]
    pub fn wal_insert_frame(&self, frame_no: u64, frame: &[u8]) -> Result<WalFrameInfo> {
        self.pager.borrow().wal_insert_frame(frame_no, frame)
    }

    /// Start WAL session by initiating read+write transaction for this connection
    #[cfg(all(feature = "fs", feature = "conn_raw_api"))]
    pub fn wal_insert_begin(&self) -> Result<()> {
        let pager = self.pager.borrow();
        pager.begin_read_tx()?;
        pager.io.block(|| pager.begin_write_tx()).inspect_err(|_| {
            pager.end_read_tx().expect("read txn must be closed");
        })?;

        // start write transaction and disable auto-commit mode as SQL can be executed within WAL session (at caller own risk)
        self.transaction_state.replace(TransactionState::Write {
            schema_did_change: false,
        });
        self.auto_commit.replace(false);

        Ok(())
    }

    /// Finish WAL session by ending read+write transaction taken in the [Self::wal_insert_begin] method
    /// All frames written after last commit frame (db_size > 0) within the session will be rolled back
    #[cfg(all(feature = "fs", feature = "conn_raw_api"))]
    pub fn wal_insert_end(self: &Arc<Connection>, force_commit: bool) -> Result<()> {
        {
            let pager = self.pager.borrow();

            let Some(wal) = pager.wal.as_ref() else {
                return Err(LimboError::InternalError(
                    "wal_insert_end called without a wal".to_string(),
                ));
            };

            let commit_err = if force_commit {
                pager
                    .io
                    .block(|| {
                        pager.commit_dirty_pages(
                            true,
                            self.get_sync_mode(),
                            self.get_data_sync_retry(),
                        )
                    })
                    .err()
            } else {
                None
            };

            self.auto_commit.replace(true);
            self.transaction_state.replace(TransactionState::None);
            {
                let wal = wal.borrow_mut();
                wal.end_write_tx();
                wal.end_read_tx();
            }

            let rollback_err = if !force_commit {
                // remove all non-commited changes in case if WAL session left some suffix without commit frame
                pager.rollback(false, self, true).err()
            } else {
                None
            };
            if let Some(err) = commit_err.or(rollback_err) {
                return Err(err);
            }
        }

        // let's re-parse schema from scratch if schema cookie changed compared to the our in-memory view of schema
        self.maybe_reparse_schema()?;
        Ok(())
    }

    /// Flush dirty pages to disk.
    pub fn cacheflush(&self) -> Result<Vec<Completion>> {
        if self.closed.get() {
            return Err(LimboError::InternalError("Connection closed".to_string()));
        }
        self.pager.borrow().cacheflush()
    }

    pub fn clear_page_cache(&self) -> Result<()> {
        self.pager.borrow().clear_page_cache();
        Ok(())
    }

    pub fn checkpoint(&self, mode: CheckpointMode) -> Result<CheckpointResult> {
        if self.closed.get() {
            return Err(LimboError::InternalError("Connection closed".to_string()));
        }
        self.pager.borrow().wal_checkpoint(mode)
    }

    /// Close a connection and checkpoint.
    pub fn close(&self) -> Result<()> {
        if self.closed.get() {
            return Ok(());
        }
        self.closed.set(true);

        match self.transaction_state.get() {
            TransactionState::None => {
                // No active transaction
            }
            _ => {
                let pager = self.pager.borrow();
                pager.io.block(|| {
                    pager.end_tx(
                        true, // rollback = true for close
                        self,
                    )
                })?;
                self.transaction_state.set(TransactionState::None);
            }
        }

        if self
            ._db
            .n_connections
            .fetch_sub(1, std::sync::atomic::Ordering::SeqCst)
            .eq(&1)
        {
            self.pager
                .borrow()
                .checkpoint_shutdown(self.wal_auto_checkpoint_disabled.get())?;
        };
        Ok(())
    }

    pub fn wal_auto_checkpoint_disable(&self) {
        self.wal_auto_checkpoint_disabled.set(true);
    }

    pub fn last_insert_rowid(&self) -> i64 {
        self.last_insert_rowid.get()
    }

    fn update_last_rowid(&self, rowid: i64) {
        self.last_insert_rowid.set(rowid);
    }

    pub fn set_changes(&self, nchange: i64) {
        self.last_change.set(nchange);
        let prev_total_changes = self.total_changes.get();
        self.total_changes.set(prev_total_changes + nchange);
    }

    pub fn changes(&self) -> i64 {
        self.last_change.get()
    }

    pub fn total_changes(&self) -> i64 {
        self.total_changes.get()
    }

    pub fn get_cache_size(&self) -> i32 {
        self.cache_size.get()
    }
    pub fn set_cache_size(&self, size: i32) {
        self.cache_size.set(size);
    }

    pub fn get_capture_data_changes(&self) -> std::cell::Ref<'_, CaptureDataChangesMode> {
        self.capture_data_changes.borrow()
    }
    pub fn set_capture_data_changes(&self, opts: CaptureDataChangesMode) {
        self.capture_data_changes.replace(opts);
    }
    pub fn get_page_size(&self) -> PageSize {
        self.page_size.get()
    }

    pub fn get_database_canonical_path(&self) -> String {
        if self._db.path == ":memory:" {
            // For in-memory databases, SQLite shows empty string
            String::new()
        } else {
            // For file databases, try show the full absolute path if that doesn't fail
            match std::fs::canonicalize(&self._db.path) {
                Ok(abs_path) => abs_path.to_string_lossy().to_string(),
                Err(_) => self._db.path.to_string(),
            }
        }
    }

    /// Check if a specific attached database is read only or not, by its index
    pub fn is_readonly(&self, index: usize) -> bool {
        if index == 0 {
            self._db.is_readonly()
        } else {
            let db = self
                .attached_databases
                .borrow()
                .get_database_by_index(index);
            db.expect("Should never have called this without being sure the database exists")
                .is_readonly()
        }
    }

    /// Reset the page size for the current connection.
    ///
    /// Specifying a new page size does not change the page size immediately.
    /// Instead, the new page size is remembered and is used to set the page size when the database
    /// is first created, if it does not already exist when the page_size pragma is issued,
    /// or at the next VACUUM command that is run on the same database connection while not in WAL mode.
    pub fn reset_page_size(&self, size: u32) -> Result<()> {
        let Some(size) = PageSize::new(size) else {
            return Ok(());
        };

        self.page_size.set(size);
        if self._db.db_state.get() != DbState::Uninitialized {
            return Ok(());
        }

        {
            let mut shared_wal = self._db.shared_wal.write();
            shared_wal.enabled.store(false, Ordering::SeqCst);
            shared_wal.file = None;
        }
        self.pager.borrow_mut().clear_page_cache();
        let pager = self._db.init_pager(Some(size.get() as usize))?;
        self.pager.replace(Arc::new(pager));
        self.pager.borrow().set_initial_page_size(size);

        Ok(())
    }

    #[cfg(feature = "fs")]
    pub fn open_new(&self, path: &str, vfs: &str) -> Result<(Arc<dyn IO>, Arc<Database>)> {
        Database::open_with_vfs(&self._db, path, vfs)
    }

    pub fn list_vfs(&self) -> Vec<String> {
        #[allow(unused_mut)]
        let mut all_vfs = vec![String::from("memory")];
        #[cfg(feature = "fs")]
        {
            #[cfg(target_family = "unix")]
            {
                all_vfs.push("syscall".to_string());
            }
            #[cfg(all(target_os = "linux", feature = "io_uring"))]
            {
                all_vfs.push("io_uring".to_string());
            }
            all_vfs.extend(crate::ext::list_vfs_modules());
        }
        all_vfs
    }

    pub fn get_auto_commit(&self) -> bool {
        self.auto_commit.get()
    }

    pub fn parse_schema_rows(self: &Arc<Connection>) -> Result<()> {
        if self.closed.get() {
            return Err(LimboError::InternalError("Connection closed".to_string()));
        }
        let rows = self
            .query("SELECT * FROM sqlite_schema")?
            .expect("query must be parsed to statement");
        let syms = self.syms.read();
        self.with_schema_mut(|schema| {
            let existing_views = schema.incremental_views.clone();
            if let Err(LimboError::ExtensionError(e)) =
                parse_schema_rows(rows, schema, &syms, None, existing_views)
            {
                // this means that a vtab exists and we no longer have the module loaded. we print
                // a warning to the user to load the module
                eprintln!("Warning: {e}");
            }
        });
        Ok(())
    }

    // Clearly there is something to improve here, Vec<Vec<Value>> isn't a couple of tea
    /// Query the current rows/values of `pragma_name`.
    pub fn pragma_query(self: &Arc<Connection>, pragma_name: &str) -> Result<Vec<Vec<Value>>> {
        if self.closed.get() {
            return Err(LimboError::InternalError("Connection closed".to_string()));
        }
        let pragma = format!("PRAGMA {pragma_name}");
        let mut stmt = self.prepare(pragma)?;
        stmt.run_collect_rows()
    }

    /// Set a new value to `pragma_name`.
    ///
    /// Some pragmas will return the updated value which cannot be retrieved
    /// with this method.
    pub fn pragma_update<V: Display>(
        self: &Arc<Connection>,
        pragma_name: &str,
        pragma_value: V,
    ) -> Result<Vec<Vec<Value>>> {
        if self.closed.get() {
            return Err(LimboError::InternalError("Connection closed".to_string()));
        }
        let pragma = format!("PRAGMA {pragma_name} = {pragma_value}");
        let mut stmt = self.prepare(pragma)?;
        stmt.run_collect_rows()
    }

    pub fn experimental_views_enabled(&self) -> bool {
        self._db.experimental_views_enabled()
    }

    pub fn experimental_strict_enabled(&self) -> bool {
        self._db.experimental_strict_enabled()
    }

    /// Query the current value(s) of `pragma_name` associated to
    /// `pragma_value`.
    ///
    /// This method can be used with query-only pragmas which need an argument
    /// (e.g. `table_info('one_tbl')`) or pragmas which returns value(s)
    /// (e.g. `integrity_check`).
    pub fn pragma<V: Display>(
        self: &Arc<Connection>,
        pragma_name: &str,
        pragma_value: V,
    ) -> Result<Vec<Vec<Value>>> {
        if self.closed.get() {
            return Err(LimboError::InternalError("Connection closed".to_string()));
        }
        let pragma = format!("PRAGMA {pragma_name}({pragma_value})");
        let mut stmt = self.prepare(pragma)?;
        let mut results = Vec::new();
        loop {
            match stmt.step()? {
                vdbe::StepResult::Row => {
                    let row: Vec<Value> = stmt.row().unwrap().get_values().cloned().collect();
                    results.push(row);
                }
                vdbe::StepResult::Interrupt | vdbe::StepResult::Busy => {
                    return Err(LimboError::Busy);
                }
                _ => break,
            }
        }

        Ok(results)
    }

    #[inline]
    pub fn with_schema_mut<T>(&self, f: impl FnOnce(&mut Schema) -> T) -> T {
        let mut schema_ref = self.schema.borrow_mut();
        let schema = Arc::make_mut(&mut *schema_ref);
        f(schema)
    }

    pub fn is_db_initialized(&self) -> bool {
        self._db.db_state.is_initialized()
    }

    fn get_pager_from_database_index(&self, index: &usize) -> Arc<Pager> {
        if *index < 2 {
            self.pager.borrow().clone()
        } else {
            self.attached_databases.borrow().get_pager_by_index(index)
        }
    }

    #[cfg(feature = "fs")]
    fn is_attached(&self, alias: &str) -> bool {
        self.attached_databases
            .borrow()
            .name_to_index
            .contains_key(alias)
    }

    /// Attach a database file with the given alias name
    #[cfg(not(feature = "fs"))]
    pub(crate) fn attach_database(&self, _path: &str, _alias: &str) -> Result<()> {
        return Err(LimboError::InvalidArgument(format!(
            "attach not available in this build (no-fs)"
        )));
    }

    /// Attach a database file with the given alias name
    #[cfg(feature = "fs")]
    pub(crate) fn attach_database(&self, path: &str, alias: &str) -> Result<()> {
        if self.closed.get() {
            return Err(LimboError::InternalError("Connection closed".to_string()));
        }

        if self.is_attached(alias) {
            return Err(LimboError::InvalidArgument(format!(
                "database {alias} is already in use"
            )));
        }

        // Check for reserved database names
        if alias.eq_ignore_ascii_case("main") || alias.eq_ignore_ascii_case("temp") {
            return Err(LimboError::InvalidArgument(format!(
                "reserved name {alias} is already in use"
            )));
        }

        let use_indexes = self
            ._db
            .schema
            .lock()
            .map_err(|_| LimboError::SchemaLocked)?
            .indexes_enabled();
        let use_mvcc = self._db.mv_store.is_some();
        let use_views = self._db.experimental_views_enabled();
        let use_strict = self._db.experimental_strict_enabled();

        let db_opts = DatabaseOpts::new()
            .with_mvcc(use_mvcc)
            .with_indexes(use_indexes)
            .with_views(use_views)
            .with_strict(use_strict);
        let db = Self::from_uri_attached(path, db_opts, self._db.io.clone())?;
        let pager = Arc::new(db.init_pager(None)?);

        self.attached_databases
            .borrow_mut()
            .insert(alias, (db, pager));

        Ok(())
    }

    // Detach a database by alias name
    fn detach_database(&self, alias: &str) -> Result<()> {
        if self.closed.get() {
            return Err(LimboError::InternalError("Connection closed".to_string()));
        }

        if alias == "main" || alias == "temp" {
            return Err(LimboError::InvalidArgument(format!(
                "cannot detach database: {alias}"
            )));
        }

        // Remove from attached databases
        let mut attached_dbs = self.attached_databases.borrow_mut();
        if attached_dbs.remove(alias).is_none() {
            return Err(LimboError::InvalidArgument(format!(
                "no such database: {alias}"
            )));
        }

        Ok(())
    }

    // Get an attached database by alias name
    fn get_attached_database(&self, alias: &str) -> Option<(usize, Arc<Database>)> {
        self.attached_databases.borrow().get_database_by_name(alias)
    }

    /// List all attached database aliases
    pub fn list_attached_databases(&self) -> Vec<String> {
        self.attached_databases
            .borrow()
            .name_to_index
            .keys()
            .cloned()
            .collect()
    }

    /// Resolve database ID from a qualified name
    pub(crate) fn resolve_database_id(&self, qualified_name: &ast::QualifiedName) -> Result<usize> {
        use crate::util::normalize_ident;

        // Check if this is a qualified name (database.table) or unqualified
        if let Some(db_name) = &qualified_name.db_name {
            let db_name_normalized = normalize_ident(db_name.as_str());
            let name_bytes = db_name_normalized.as_bytes();
            match_ignore_ascii_case!(match name_bytes {
                b"main" => Ok(0),
                b"temp" => Ok(1),
                _ => {
                    // Look up attached database
                    if let Some((idx, _attached_db)) =
                        self.get_attached_database(&db_name_normalized)
                    {
                        Ok(idx)
                    } else {
                        Err(LimboError::InvalidArgument(format!(
                            "no such database: {db_name_normalized}"
                        )))
                    }
                }
            })
        } else {
            // Unqualified table name - use main database
            Ok(0)
        }
    }

    /// Access schema for a database using a closure pattern to avoid cloning
    pub(crate) fn with_schema<T>(&self, database_id: usize, f: impl FnOnce(&Schema) -> T) -> T {
        if database_id == 0 {
            // Main database - use connection's schema which should be kept in sync
            let schema = self.schema.borrow();
            f(&schema)
        } else if database_id == 1 {
            // Temp database - uses same schema as main for now, but this will change later.
            let schema = self.schema.borrow();
            f(&schema)
        } else {
            // Attached database - check cache first, then load from database
            let mut schemas = self.database_schemas.borrow_mut();

            if let Some(cached_schema) = schemas.get(&database_id) {
                return f(cached_schema);
            }

            // Schema not cached, load it lazily from the attached database
            let attached_dbs = self.attached_databases.borrow();
            let (db, _pager) = attached_dbs
                .index_to_data
                .get(&database_id)
                .expect("Database ID should be valid after resolve_database_id");

            let schema = db
                .schema
                .lock()
                .expect("Schema lock should not fail")
                .clone();

            // Cache the schema for future use
            schemas.insert(database_id, schema.clone());

            f(&schema)
        }
    }

    // Get the canonical path for a database given its Database object
    fn get_canonical_path_for_database(db: &Database) -> String {
        if db.path == ":memory:" {
            // For in-memory databases, SQLite shows empty string
            String::new()
        } else {
            // For file databases, try to show the full absolute path if that doesn't fail
            match std::fs::canonicalize(&db.path) {
                Ok(abs_path) => abs_path.to_string_lossy().to_string(),
                Err(_) => db.path.to_string(),
            }
        }
    }

    /// List all databases (main + attached) with their sequence numbers, names, and file paths
    /// Returns a vector of tuples: (seq_number, name, file_path)
    pub fn list_all_databases(&self) -> Vec<(usize, String, String)> {
        let mut databases = Vec::new();

        // Add main database (always seq=0, name="main")
        let main_path = Self::get_canonical_path_for_database(&self._db);
        databases.push((0, "main".to_string(), main_path));

        // Add attached databases
        let attached_dbs = self.attached_databases.borrow();
        for (alias, &seq_number) in attached_dbs.name_to_index.iter() {
            let file_path = if let Some((db, _pager)) = attached_dbs.index_to_data.get(&seq_number)
            {
                Self::get_canonical_path_for_database(db)
            } else {
                String::new()
            };
            databases.push((seq_number, alias.clone(), file_path));
        }

        // Sort by sequence number to ensure consistent ordering
        databases.sort_by_key(|&(seq, _, _)| seq);
        databases
    }

    pub fn get_pager(&self) -> Arc<Pager> {
        self.pager.borrow().clone()
    }

    pub fn get_query_only(&self) -> bool {
        self.query_only.get()
    }

    pub fn set_query_only(&self, value: bool) {
        self.query_only.set(value);
    }

    pub fn get_sync_mode(&self) -> SyncMode {
        self.sync_mode.get()
    }

    pub fn set_sync_mode(&self, mode: SyncMode) {
        self.sync_mode.set(mode);
    }

    pub fn get_data_sync_retry(&self) -> bool {
        self.data_sync_retry.get()
    }

    pub fn set_data_sync_retry(&self, value: bool) {
        self.data_sync_retry.set(value);
    }

    /// Creates a HashSet of modules that have been loaded
    pub fn get_syms_vtab_mods(&self) -> std::collections::HashSet<String> {
        self.syms.read().vtab_modules.keys().cloned().collect()
    }

    pub fn set_encryption_key(&self, key: EncryptionKey) -> Result<()> {
        tracing::trace!("setting encryption key for connection");
        *self.encryption_key.borrow_mut() = Some(key.clone());
        self.set_encryption_context()
    }

    pub fn set_encryption_cipher(&self, cipher_mode: CipherMode) -> Result<()> {
        tracing::trace!("setting encryption cipher for connection");
        self.encryption_cipher_mode.replace(Some(cipher_mode));
        self.set_encryption_context()
    }

    pub fn get_encryption_cipher_mode(&self) -> Option<CipherMode> {
        self.encryption_cipher_mode.get()
    }

    // if both key and cipher are set, set encryption context on pager
    fn set_encryption_context(&self) -> Result<()> {
        let key_ref = self.encryption_key.borrow();
        let Some(key) = key_ref.as_ref() else {
            return Ok(());
        };
        let Some(cipher_mode) = self.encryption_cipher_mode.get() else {
            return Ok(());
        };
        tracing::trace!("setting encryption ctx for connection");
        let pager = self.pager.borrow();
        if pager.is_encryption_ctx_set() {
            return Err(LimboError::InvalidArgument(
                "cannot reset encryption attributes if already set in the session".to_string(),
            ));
        }
        pager.set_encryption_context(cipher_mode, key)
    }

    /// Sets maximum total accumuated timeout. If the duration is None or Zero, we unset the busy handler for this Connection
    ///
    /// This api defers slighty from: https://www.sqlite.org/c3ref/busy_timeout.html
    ///
    /// Instead of sleeping for linear amount of time specified by the user,
    /// we will sleep in phases, until the the total amount of time is reached.
    /// This means we first sleep of 1ms, then if we still return busy, we sleep for 2 ms, and repeat until a maximum of 100 ms per phase.
    ///
    /// Example:
    /// 1. Set duration to 5ms
    /// 2. Step through query -> returns Busy -> sleep/yield for 1 ms
    /// 3. Step through query -> returns Busy -> sleep/yield for 2 ms
    /// 4. Step through query -> returns Busy -> sleep/yield for 2 ms (totaling 5 ms of sleep)
    /// 5. Step through query -> returns Busy -> return Busy to user
    ///
    /// This slight api change demonstrated a better throughtput in `perf/throughput/turso` benchmark
    pub fn busy_timeout(&self, mut duration: Option<std::time::Duration>) {
        duration = duration.filter(|duration| !duration.is_zero());
        self.busy_timeout.set(duration);
    }
}

#[derive(Debug, Default)]
struct BusyTimeout {
    /// Busy timeout instant
    timeout: Option<Instant>,
    /// Max duration of timeout set by Connection
    max_duration: Duration,
    /// Accumulated duration for busy timeout
    ///
    /// It will be decremented until it reaches 0, then after that no timeout will be emitted
    accum_duration: Duration,
    iteration: usize,
}

impl BusyTimeout {
    const DELAYS: [std::time::Duration; 12] = [
        Duration::from_millis(1),
        Duration::from_millis(2),
        Duration::from_millis(5),
        Duration::from_millis(10),
        Duration::from_millis(15),
        Duration::from_millis(20),
        Duration::from_millis(25),
        Duration::from_millis(25),
        Duration::from_millis(25),
        Duration::from_millis(50),
        Duration::from_millis(50),
        Duration::from_millis(100),
    ];

    pub fn new(duration: std::time::Duration) -> Self {
        Self {
            timeout: None,
            max_duration: duration,
            iteration: 0,
            accum_duration: duration,
        }
    }

    pub fn initiate_timeout(&mut self, now: Instant) {
        self.timeout = Self::DELAYS.get(self.iteration).and_then(|delay| {
            if self.accum_duration.is_zero() {
                None
            } else {
                let new_timeout = now + (*delay).min(self.accum_duration);
                self.accum_duration = self.accum_duration.saturating_sub(*delay);
                Some(new_timeout)
            }
        });
        self.iteration = if self.iteration < Self::DELAYS.len() - 1 {
            self.iteration + 1
        } else {
            self.iteration
        };
    }
}

pub struct Statement {
    program: vdbe::Program,
    state: vdbe::ProgramState,
    mv_store: Option<Arc<MvStore>>,
    pager: Arc<Pager>,
    /// Whether the statement accesses the database.
    /// Used to determine whether we need to check for schema changes when
    /// starting a transaction.
    accesses_db: bool,
    /// indicates if the statement is a NORMAL/EXPLAIN/EXPLAIN QUERY PLAN
    query_mode: QueryMode,
    /// Flag to show if the statement was busy
    busy: bool,
    /// Busy timeout instant
    busy_timeout: Option<BusyTimeout>,
}

impl Statement {
    pub fn new(
        program: vdbe::Program,
        mv_store: Option<Arc<MvStore>>,
        pager: Arc<Pager>,
        query_mode: QueryMode,
    ) -> Self {
        let accesses_db = program.accesses_db;
        let (max_registers, cursor_count) = match query_mode {
            QueryMode::Normal => (program.max_registers, program.cursor_ref.len()),
            QueryMode::Explain => (EXPLAIN_COLUMNS.len(), 0),
            QueryMode::ExplainQueryPlan => (EXPLAIN_QUERY_PLAN_COLUMNS.len(), 0),
        };
        let state = vdbe::ProgramState::new(max_registers, cursor_count);
        Self {
            program,
            state,
            mv_store,
            pager,
            accesses_db,
            query_mode,
            busy: false,
            busy_timeout: None,
        }
    }
    pub fn get_query_mode(&self) -> QueryMode {
        self.query_mode
    }

    pub fn n_change(&self) -> i64 {
        self.program.n_change.get()
    }

    pub fn set_mv_tx(&mut self, mv_tx: Option<(u64, TransactionMode)>) {
        self.program.connection.mv_tx.set(mv_tx);
    }

    pub fn interrupt(&mut self) {
        self.state.interrupt();
    }

    pub fn step(&mut self) -> Result<StepResult> {
        if let Some(busy_timeout) = self.busy_timeout.as_mut() {
            if let Some(timeout) = busy_timeout.timeout {
                let now = self.pager.io.now();

                if now < timeout {
                    // Yield the query as the timeout has not been reached yet
                    return Ok(StepResult::IO);
                }
                // Timeout ended now continue to query execution
            }
        }

        let mut res = if !self.accesses_db {
            self.program.step(
                &mut self.state,
                self.mv_store.clone(),
                self.pager.clone(),
                self.query_mode,
            )
        } else {
            const MAX_SCHEMA_RETRY: usize = 50;
            let mut res = self.program.step(
                &mut self.state,
                self.mv_store.clone(),
                self.pager.clone(),
                self.query_mode,
            );
            for attempt in 0..MAX_SCHEMA_RETRY {
                // Only reprepare if we still need to update schema
                if !matches!(res, Err(LimboError::SchemaUpdated)) {
                    break;
                }
                tracing::debug!("reprepare: attempt={}", attempt);
                self.reprepare()?;
                res = self.program.step(
                    &mut self.state,
                    self.mv_store.clone(),
                    self.pager.clone(),
                    self.query_mode,
                );
            }
            res
        };

        // Aggregate metrics when statement completes
        if matches!(res, Ok(StepResult::Done)) {
            let mut conn_metrics = self.program.connection.metrics.borrow_mut();
            conn_metrics.record_statement(self.state.metrics.clone());
            self.busy = false;
        } else {
            self.busy = true;
        }

        if matches!(res, Ok(StepResult::Busy)) {
            self.check_if_busy_handler_set();
            if let Some(busy_timeout) = self.busy_timeout.as_mut() {
                busy_timeout.initiate_timeout(self.pager.io.now());
                if busy_timeout.timeout.is_some() {
                    // Yield instead of busy, as now we will try to wait for the timeout
                    // before continuing execution
                    res = Ok(StepResult::IO);
                }
            }
        }

        res
    }

    pub(crate) fn run_ignore_rows(&mut self) -> Result<()> {
        loop {
            match self.step()? {
                vdbe::StepResult::Done => return Ok(()),
                vdbe::StepResult::IO => self.run_once()?,
                vdbe::StepResult::Row => continue,
                vdbe::StepResult::Interrupt | vdbe::StepResult::Busy => {
                    return Err(LimboError::Busy)
                }
            }
        }
    }

    pub(crate) fn run_collect_rows(&mut self) -> Result<Vec<Vec<Value>>> {
        let mut values = Vec::new();
        loop {
            match self.step()? {
                vdbe::StepResult::Done => return Ok(values),
                vdbe::StepResult::IO => self.run_once()?,
                vdbe::StepResult::Row => {
                    values.push(self.row().unwrap().get_values().cloned().collect());
                    continue;
                }
                vdbe::StepResult::Interrupt | vdbe::StepResult::Busy => {
                    return Err(LimboError::Busy)
                }
            }
        }
    }

    #[instrument(skip_all, level = Level::DEBUG)]
    fn reprepare(&mut self) -> Result<()> {
        tracing::trace!("repreparing statement");
        let conn = self.program.connection.clone();
        *conn.schema.borrow_mut() = conn._db.clone_schema()?;
        self.program = {
            let mut parser = Parser::new(self.program.sql.as_bytes());
            let cmd = parser.next_cmd()?;
            let cmd = cmd.expect("Same SQL string should be able to be parsed");

            let syms = conn.syms.read();
            let mode = self.query_mode;
            debug_assert_eq!(QueryMode::new(&cmd), mode,);
            let (Cmd::Stmt(stmt) | Cmd::Explain(stmt) | Cmd::ExplainQueryPlan(stmt)) = cmd;
            translate::translate(
                conn.schema.borrow().deref(),
                stmt,
                self.pager.clone(),
                conn.clone(),
                &syms,
                mode,
                &self.program.sql,
            )?
        };

        // Save parameters before they are reset
        let parameters = std::mem::take(&mut self.state.parameters);
        let (max_registers, cursor_count) = match self.query_mode {
            QueryMode::Normal => (self.program.max_registers, self.program.cursor_ref.len()),
            QueryMode::Explain => (EXPLAIN_COLUMNS.len(), 0),
            QueryMode::ExplainQueryPlan => (EXPLAIN_QUERY_PLAN_COLUMNS.len(), 0),
        };
        self._reset(Some(max_registers), Some(cursor_count));
        // Load the parameters back into the state
        self.state.parameters = parameters;
        Ok(())
    }

    pub fn run_once(&self) -> Result<()> {
        let res = self.pager.io.step();
        if self.program.connection.is_nested_stmt.get() {
            return res;
        }
        if res.is_err() {
            if let Some(io) = &self.state.io_completions {
                io.abort();
            }
            let state = self.program.connection.transaction_state.get();
            if let TransactionState::Write { .. } = state {
                let end_tx_res = self.pager.end_tx(true, &self.program.connection)?;
                self.program
                    .connection
                    .transaction_state
                    .set(TransactionState::None);
                assert!(
                    matches!(end_tx_res, IOResult::Done(_)),
                    "end_tx should not return IO as it should just end txn without flushing anything. Got {end_tx_res:?}"
                );
            }
        }
        res
    }

    pub fn num_columns(&self) -> usize {
        match self.query_mode {
            QueryMode::Normal => self.program.result_columns.len(),
            QueryMode::Explain => EXPLAIN_COLUMNS.len(),
            QueryMode::ExplainQueryPlan => EXPLAIN_QUERY_PLAN_COLUMNS.len(),
        }
    }

    pub fn get_column_name(&self, idx: usize) -> Cow<str> {
        match self.query_mode {
            QueryMode::Normal => {
                let column = &self.program.result_columns.get(idx).expect("No column");
                match column.name(&self.program.table_references) {
                    Some(name) => Cow::Borrowed(name),
                    None => Cow::Owned(column.expr.to_string()),
                }
            }
            QueryMode::Explain => Cow::Borrowed(EXPLAIN_COLUMNS[idx]),
            QueryMode::ExplainQueryPlan => Cow::Borrowed(EXPLAIN_QUERY_PLAN_COLUMNS[idx]),
        }
    }

    pub fn get_column_table_name(&self, idx: usize) -> Option<Cow<str>> {
        let column = &self.program.result_columns.get(idx).expect("No column");
        match &column.expr {
            turso_parser::ast::Expr::Column { table, .. } => self
                .program
                .table_references
                .find_table_by_internal_id(*table)
                .map(|table_ref| Cow::Borrowed(table_ref.get_name())),
            _ => None,
        }
    }

    pub fn get_column_type(&self, idx: usize) -> Option<String> {
        let column = &self.program.result_columns.get(idx).expect("No column");
        match &column.expr {
            turso_parser::ast::Expr::Column {
                table,
                column: column_idx,
                ..
            } => {
                let table_ref = self
                    .program
                    .table_references
                    .find_table_by_internal_id(*table)?;
                let table_column = table_ref.get_column_at(*column_idx)?;
                match &table_column.ty {
                    crate::schema::Type::Integer => Some("INTEGER".to_string()),
                    crate::schema::Type::Real => Some("REAL".to_string()),
                    crate::schema::Type::Text => Some("TEXT".to_string()),
                    crate::schema::Type::Blob => Some("BLOB".to_string()),
                    crate::schema::Type::Numeric => Some("NUMERIC".to_string()),
                    crate::schema::Type::Null => None,
                }
            }
            _ => None,
        }
    }

    pub fn parameters(&self) -> &parameters::Parameters {
        &self.program.parameters
    }

    pub fn parameters_count(&self) -> usize {
        self.program.parameters.count()
    }

    pub fn parameter_index(&self, name: &str) -> Option<NonZero<usize>> {
        self.program.parameters.index(name)
    }

    pub fn bind_at(&mut self, index: NonZero<usize>, value: Value) {
        self.state.bind_at(index, value);
    }

    pub fn clear_bindings(&mut self) {
        self.state.clear_bindings();
    }

    pub fn reset(&mut self) {
        self._reset(None, None);
    }

    pub fn _reset(&mut self, max_registers: Option<usize>, max_cursors: Option<usize>) {
        self.state.reset(max_registers, max_cursors);
        self.busy = false;
        self.check_if_busy_handler_set();
    }

    pub fn row(&self) -> Option<&Row> {
        self.state.result_row.as_ref()
    }

    pub fn get_sql(&self) -> &str {
        &self.program.sql
    }

    pub fn is_busy(&self) -> bool {
        self.busy
    }

    /// Checks if the busy handler is set in the connection and sets the handler if needed
    fn check_if_busy_handler_set(&mut self) {
        let conn_busy_timeout = self
            .program
            .connection
            .busy_timeout
            .get()
            .map(BusyTimeout::new);
        if self.busy_timeout.is_none() {
            self.busy_timeout = conn_busy_timeout;
            return;
        }
        if let Some(conn_busy_timeout) = conn_busy_timeout {
            let busy_timeout = self
                .busy_timeout
                .as_mut()
                .expect("busy timeout was checked for None above");
            // User changed max duration, so clear previous handler and set a new one
            if busy_timeout.max_duration != conn_busy_timeout.max_duration {
                *busy_timeout = conn_busy_timeout;
            }
        }
    }
}

pub type Row = vdbe::Row;

pub type StepResult = vdbe::StepResult;

#[derive(Default)]
pub struct SymbolTable {
    pub functions: HashMap<String, Arc<function::ExternalFunc>>,
    pub vtabs: HashMap<String, Arc<VirtualTable>>,
    pub vtab_modules: HashMap<String, Arc<crate::ext::VTabImpl>>,
}

impl std::fmt::Debug for SymbolTable {
    fn fmt(&self, f: &mut std::fmt::Formatter<'_>) -> std::fmt::Result {
        f.debug_struct("SymbolTable")
            .field("functions", &self.functions)
            .finish()
    }
}

fn is_shared_library(path: &std::path::Path) -> bool {
    path.extension()
        .is_some_and(|ext| ext == "so" || ext == "dylib" || ext == "dll")
}

pub fn resolve_ext_path(extpath: &str) -> Result<std::path::PathBuf> {
    let path = std::path::Path::new(extpath);
    if !path.exists() {
        if is_shared_library(path) {
            return Err(LimboError::ExtensionError(format!(
                "Extension file not found: {extpath}"
            )));
        };
        let maybe = path.with_extension(std::env::consts::DLL_EXTENSION);
        maybe
            .exists()
            .then_some(maybe)
            .ok_or(LimboError::ExtensionError(format!(
                "Extension file not found: {extpath}"
            )))
    } else {
        Ok(path.to_path_buf())
    }
}

impl SymbolTable {
    pub fn new() -> Self {
        Self {
            functions: HashMap::new(),
            vtabs: HashMap::new(),
            vtab_modules: HashMap::new(),
        }
    }
    pub fn resolve_function(
        &self,
        name: &str,
        _arg_count: usize,
    ) -> Option<Arc<function::ExternalFunc>> {
        self.functions.get(name).cloned()
    }

    pub fn extend(&mut self, other: &SymbolTable) {
        for (name, func) in &other.functions {
            self.functions.insert(name.clone(), func.clone());
        }
        for (name, vtab) in &other.vtabs {
            self.vtabs.insert(name.clone(), vtab.clone());
        }
        for (name, module) in &other.vtab_modules {
            self.vtab_modules.insert(name.clone(), module.clone());
        }
    }
}

pub struct QueryRunner<'a> {
    parser: Parser<'a>,
    conn: &'a Arc<Connection>,
    statements: &'a [u8],
    last_offset: usize,
}

impl<'a> QueryRunner<'a> {
    pub(crate) fn new(conn: &'a Arc<Connection>, statements: &'a [u8]) -> Self {
        Self {
            parser: Parser::new(statements),
            conn,
            statements,
            last_offset: 0,
        }
    }
}

impl Iterator for QueryRunner<'_> {
    type Item = Result<Option<Statement>>;

    fn next(&mut self) -> Option<Self::Item> {
        match self.parser.next_cmd() {
            Ok(Some(cmd)) => {
                let byte_offset_end = self.parser.offset();
                let input = str::from_utf8(&self.statements[self.last_offset..byte_offset_end])
                    .unwrap()
                    .trim();
                self.last_offset = byte_offset_end;
                Some(self.conn.run_cmd(cmd, input))
            }
            Ok(None) => None,
            Err(err) => Some(Result::Err(LimboError::from(err))),
        }
    }
}<|MERGE_RESOLUTION|>--- conflicted
+++ resolved
@@ -1242,13 +1242,7 @@
         if self.closed.get() {
             return Err(LimboError::InternalError("Connection closed".to_string()));
         }
-<<<<<<< HEAD
-
-        // self.maybe_update_schema()?;
-        let syms = self.syms.borrow();
-=======
         let syms = self.syms.read();
->>>>>>> d69cdd92
         let pager = self.pager.borrow().clone();
         let mode = QueryMode::new(&cmd);
         let (Cmd::Stmt(stmt) | Cmd::Explain(stmt) | Cmd::ExplainQueryPlan(stmt)) = cmd;

// This module contains code for emitting bytecode instructions for SQL query execution.
// It handles translating high-level SQL operations into low-level bytecode that can be executed by the virtual machine.

use std::rc::Rc;
use std::sync::Arc;

use limbo_sqlite3_parser::ast::{self};

use crate::function::Func;
use crate::schema::Index;
use crate::translate::plan::{DeletePlan, Plan, Search};
use crate::util::exprs_are_equivalent;
use crate::vdbe::builder::{CursorType, ProgramBuilder};
use crate::vdbe::insn::{IdxInsertFlags, RegisterOrLiteral};
use crate::vdbe::{insn::Insn, BranchOffset};
use crate::{Result, SymbolTable};

use super::aggregation::emit_ungrouped_aggregation;
use super::expr::{translate_condition_expr, translate_expr, ConditionMetadata};
use super::group_by::{emit_group_by, init_group_by, GroupByMetadata};
use super::main_loop::{close_loop, emit_loop, init_loop, open_loop, LeftJoinMetadata, LoopLabels};
use super::order_by::{emit_order_by, init_order_by, SortMetadata};
use super::plan::{JoinOrderMember, Operation, SelectPlan, TableReference, UpdatePlan};
use super::subquery::emit_subqueries;

#[derive(Debug)]
pub struct Resolver<'a> {
    pub symbol_table: &'a SymbolTable,
    pub expr_to_reg_cache: Vec<(&'a ast::Expr, usize)>,
}

impl<'a> Resolver<'a> {
    pub fn new(symbol_table: &'a SymbolTable) -> Self {
        Self {
            symbol_table,
            expr_to_reg_cache: Vec::new(),
        }
    }

    pub fn resolve_function(&self, func_name: &str, arg_count: usize) -> Option<Func> {
        match Func::resolve_function(func_name, arg_count).ok() {
            Some(func) => Some(func),
            None => self
                .symbol_table
                .resolve_function(func_name, arg_count)
                .map(|arg| Func::External(arg.clone())),
        }
    }

    pub fn resolve_cached_expr_reg(&self, expr: &ast::Expr) -> Option<usize> {
        self.expr_to_reg_cache
            .iter()
            .find(|(e, _)| exprs_are_equivalent(expr, e))
            .map(|(_, reg)| *reg)
    }
}

/// The TranslateCtx struct holds various information and labels used during bytecode generation.
/// It is used for maintaining state and control flow during the bytecode
/// generation process.
#[derive(Debug)]
pub struct TranslateCtx<'a> {
    // A typical query plan is a nested loop. Each loop has its own LoopLabels (see the definition of LoopLabels for more details)
    pub labels_main_loop: Vec<LoopLabels>,
    // label for the instruction that jumps to the next phase of the query after the main loop
    // we don't know ahead of time what that is (GROUP BY, ORDER BY, etc.)
    pub label_main_loop_end: Option<BranchOffset>,
    // First register of the aggregation results
    pub reg_agg_start: Option<usize>,
    // In non-group-by statements with aggregations (e.g. SELECT foo, bar, sum(baz) FROM t),
    // we want to emit the non-aggregate columns (foo and bar) only once.
    // This register is a flag that tracks whether we have already done that.
    pub reg_nonagg_emit_once_flag: Option<usize>,
    // First register of the result columns of the query
    pub reg_result_cols_start: Option<usize>,
    // The register holding the limit value, if any.
    pub reg_limit: Option<usize>,
    // The register holding the offset value, if any.
    pub reg_offset: Option<usize>,
    // The register holding the limit+offset value, if any.
    pub reg_limit_offset_sum: Option<usize>,
    // metadata for the group by operator
    pub meta_group_by: Option<GroupByMetadata>,
    // metadata for the order by operator
    pub meta_sort: Option<SortMetadata>,
    /// mapping between table loop index and associated metadata (for left joins only)
    /// this metadata exists for the right table in a given left join
    pub meta_left_joins: Vec<Option<LeftJoinMetadata>>,
    // We need to emit result columns in the order they are present in the SELECT, but they may not be in the same order in the ORDER BY sorter.
    // This vector holds the indexes of the result columns in the ORDER BY sorter.
    pub result_column_indexes_in_orderby_sorter: Vec<usize>,
    // We might skip adding a SELECT result column into the ORDER BY sorter if it is an exact match in the ORDER BY keys.
    // This vector holds the indexes of the result columns that we need to skip.
    pub result_columns_to_skip_in_orderby_sorter: Option<Vec<usize>>,
    pub resolver: Resolver<'a>,
    pub omit_predicates: Vec<usize>,
}

/// Used to distinguish database operations
#[allow(clippy::upper_case_acronyms, dead_code)]
#[derive(Debug, Clone, Copy, PartialEq, Eq)]
pub enum OperationMode {
    SELECT,
    INSERT,
    UPDATE,
    DELETE,
}

/// Initialize the program with basic setup and return initial metadata and labels
fn prologue<'a>(
    program: &mut ProgramBuilder,
    syms: &'a SymbolTable,
    table_count: usize,
    result_column_count: usize,
) -> Result<(TranslateCtx<'a>, BranchOffset, BranchOffset)> {
    let init_label = program.allocate_label();

    program.emit_insn(Insn::Init {
        target_pc: init_label,
    });

    let start_offset = program.offset();

    let t_ctx = TranslateCtx {
        labels_main_loop: (0..table_count).map(|_| LoopLabels::new(program)).collect(),
        label_main_loop_end: None,
        reg_agg_start: None,
        reg_nonagg_emit_once_flag: None,
        reg_limit: None,
        reg_offset: None,
        reg_limit_offset_sum: None,
        reg_result_cols_start: None,
        meta_group_by: None,
        meta_left_joins: (0..table_count).map(|_| None).collect(),
        meta_sort: None,
        result_column_indexes_in_orderby_sorter: (0..result_column_count).collect(),
        result_columns_to_skip_in_orderby_sorter: None,
        resolver: Resolver::new(syms),
        omit_predicates: Vec::new(),
    };

    Ok((t_ctx, init_label, start_offset))
}

#[derive(Clone, Copy, Debug)]
pub enum TransactionMode {
    None,
    Read,
    Write,
}

/// Clean up and finalize the program, resolving any remaining labels
/// Note that although these are the final instructions, typically an SQLite
/// query will jump to the Transaction instruction via init_label.
fn epilogue(
    program: &mut ProgramBuilder,
    init_label: BranchOffset,
    start_offset: BranchOffset,
    txn_mode: TransactionMode,
) -> Result<()> {
    program.emit_insn(Insn::Halt {
        err_code: 0,
        description: String::new(),
    });
    program.preassign_label_to_next_insn(init_label);

    match txn_mode {
        TransactionMode::Read => program.emit_insn(Insn::Transaction { write: false }),
        TransactionMode::Write => program.emit_insn(Insn::Transaction { write: true }),
        TransactionMode::None => {}
    }

    program.emit_constant_insns();
    program.emit_insn(Insn::Goto {
        target_pc: start_offset,
    });

    Ok(())
}

/// Main entry point for emitting bytecode for a SQL query
/// Takes a query plan and generates the corresponding bytecode program
pub fn emit_program(program: &mut ProgramBuilder, plan: Plan, syms: &SymbolTable) -> Result<()> {
    match plan {
        Plan::Select(plan) => emit_program_for_select(program, plan, syms),
        Plan::Delete(plan) => emit_program_for_delete(program, plan, syms),
        Plan::Update(plan) => emit_program_for_update(program, plan, syms),
    }
}

fn emit_program_for_select(
    program: &mut ProgramBuilder,
    mut plan: SelectPlan,
    syms: &SymbolTable,
) -> Result<()> {
    let (mut t_ctx, init_label, start_offset) = prologue(
        program,
        syms,
        plan.table_references.len(),
        plan.result_columns.len(),
    )?;

    // Trivial exit on LIMIT 0
    if let Some(limit) = plan.limit {
        if limit == 0 {
            epilogue(program, init_label, start_offset, TransactionMode::Read)?;
            program.result_columns = plan.result_columns;
            program.table_references = plan.table_references;
            return Ok(());
        }
    }
    // Emit main parts of query
    emit_query(program, &mut plan, &mut t_ctx)?;

    // Finalize program
    if plan.table_references.is_empty() {
        epilogue(program, init_label, start_offset, TransactionMode::None)?;
    } else {
        epilogue(program, init_label, start_offset, TransactionMode::Read)?;
    }

    program.result_columns = plan.result_columns;
    program.table_references = plan.table_references;
    Ok(())
}

pub fn emit_query<'a>(
    program: &'a mut ProgramBuilder,
    plan: &'a mut SelectPlan,
    t_ctx: &'a mut TranslateCtx<'a>,
) -> Result<usize> {
    // Emit subqueries first so the results can be read in the main query loop.
    emit_subqueries(program, t_ctx, &mut plan.table_references)?;

    if t_ctx.reg_limit.is_none() {
        t_ctx.reg_limit = plan.limit.map(|_| program.alloc_register());
    }

    if t_ctx.reg_offset.is_none() {
        t_ctx.reg_offset = plan.offset.map(|_| program.alloc_register());
    }

    if t_ctx.reg_limit_offset_sum.is_none() {
        t_ctx.reg_limit_offset_sum = plan.offset.map(|_| program.alloc_register());
    }

    // No rows will be read from source table loops if there is a constant false condition eg. WHERE 0
    // however an aggregation might still happen,
    // e.g. SELECT COUNT(*) WHERE 0 returns a row with 0, not an empty result set
    let after_main_loop_label = program.allocate_label();
    t_ctx.label_main_loop_end = Some(after_main_loop_label);
    if plan.contains_constant_false_condition {
        program.emit_insn(Insn::Goto {
            target_pc: after_main_loop_label,
        });
    }

    // For non-grouped aggregation queries that also have non-aggregate columns,
    // we need to ensure non-aggregate columns are only emitted once.
    // This flag helps track whether we've already emitted these columns.
    if !plan.aggregates.is_empty()
        && plan.group_by.is_none()
        && plan.result_columns.iter().any(|c| !c.contains_aggregates)
    {
        let flag = program.alloc_register();
        program.emit_int(0, flag); // Initialize flag to 0 (not yet emitted)
        t_ctx.reg_nonagg_emit_once_flag = Some(flag);
    }

    // Allocate registers for result columns
    t_ctx.reg_result_cols_start = Some(program.alloc_registers(plan.result_columns.len()));

    // Initialize cursors and other resources needed for query execution
    if let Some(ref mut order_by) = plan.order_by {
        init_order_by(program, t_ctx, order_by)?;
    }

    if let Some(ref group_by) = plan.group_by {
        init_group_by(program, t_ctx, group_by, &plan)?;
    }
    init_loop(
        program,
        t_ctx,
        &plan.table_references,
        OperationMode::SELECT,
    )?;

    for where_term in plan
        .where_clause
        .iter()
        .filter(|wt| wt.is_constant(&plan.join_order))
    {
        let jump_target_when_true = program.allocate_label();
        let condition_metadata = ConditionMetadata {
            jump_if_condition_is_true: false,
            jump_target_when_false: after_main_loop_label,
            jump_target_when_true,
        };
        translate_condition_expr(
            program,
            &plan.table_references,
            &where_term.expr,
            condition_metadata,
            &t_ctx.resolver,
        )?;
        program.preassign_label_to_next_insn(jump_target_when_true);
    }

    // Set up main query execution loop
    open_loop(
        program,
        t_ctx,
        &plan.table_references,
        &plan.join_order,
        &plan.where_clause,
    )?;

    // Process result columns and expressions in the inner loop
    emit_loop(program, t_ctx, plan)?;

    // Clean up and close the main execution loop
    close_loop(program, t_ctx, &plan.table_references, &plan.join_order)?;
    program.preassign_label_to_next_insn(after_main_loop_label);

    let mut order_by_necessary = plan.order_by.is_some() && !plan.contains_constant_false_condition;
    let order_by = plan.order_by.as_ref();
    // Handle GROUP BY and aggregation processing
    if plan.group_by.is_some() {
        emit_group_by(program, t_ctx, plan)?;
    } else if !plan.aggregates.is_empty() {
        // Handle aggregation without GROUP BY
        emit_ungrouped_aggregation(program, t_ctx, plan)?;
        // Single row result for aggregates without GROUP BY, so ORDER BY not needed
        order_by_necessary = false;
    }

    // Process ORDER BY results if needed
    if order_by.is_some() && order_by_necessary {
        emit_order_by(program, t_ctx, plan)?;
    }

    Ok(t_ctx.reg_result_cols_start.unwrap())
}

fn emit_program_for_delete(
    program: &mut ProgramBuilder,
    plan: DeletePlan,
    syms: &SymbolTable,
) -> Result<()> {
    let (mut t_ctx, init_label, start_offset) = prologue(
        program,
        syms,
        plan.table_references.len(),
        plan.result_columns.len(),
    )?;

    // exit early if LIMIT 0
    if let Some(0) = plan.limit {
        epilogue(program, init_label, start_offset, TransactionMode::Write)?;
        program.result_columns = plan.result_columns;
        program.table_references = plan.table_references;
        return Ok(());
    }

    // No rows will be read from source table loops if there is a constant false condition eg. WHERE 0
    let after_main_loop_label = program.allocate_label();
    t_ctx.label_main_loop_end = Some(after_main_loop_label);
    if plan.contains_constant_false_condition {
        program.emit_insn(Insn::Goto {
            target_pc: after_main_loop_label,
        });
    }

    // Initialize cursors and other resources needed for query execution
    init_loop(
        program,
        &mut t_ctx,
        &plan.table_references,
        OperationMode::DELETE,
    )?;

    // Set up main query execution loop
    open_loop(
        program,
        &mut t_ctx,
        &plan.table_references,
        &[JoinOrderMember::default()],
        &plan.where_clause,
    )?;
    emit_delete_insns(
        program,
        &mut t_ctx,
        &plan.table_references,
        &plan.indexes,
        &plan.limit,
    )?;

    // Clean up and close the main execution loop
    close_loop(
        program,
        &mut t_ctx,
        &plan.table_references,
        &[JoinOrderMember::default()],
    )?;
    program.preassign_label_to_next_insn(after_main_loop_label);

    // Finalize program
    epilogue(program, init_label, start_offset, TransactionMode::Write)?;
    program.result_columns = plan.result_columns;
    program.table_references = plan.table_references;
    Ok(())
}

fn emit_delete_insns(
    program: &mut ProgramBuilder,
    t_ctx: &mut TranslateCtx,
    table_references: &[TableReference],
    index_references: &[Arc<Index>],
    limit: &Option<isize>,
) -> Result<()> {
    let table_reference = table_references.first().unwrap();
    let cursor_id = match &table_reference.op {
        Operation::Scan { .. } => program.resolve_cursor_id(&table_reference.identifier),
        Operation::Search(search) => match search {
            Search::RowidEq { .. } | Search::Seek { index: None, .. } => {
                program.resolve_cursor_id(&table_reference.identifier)
            }
            Search::Seek {
                index: Some(index), ..
            } => program.resolve_cursor_id(&index.name),
        },
        _ => return Ok(()),
    };
    let main_table_cursor_id = program.resolve_cursor_id(table_reference.table.get_name());

    // Emit the instructions to delete the row
    let key_reg = program.alloc_register();
    program.emit_insn(Insn::RowId {
        cursor_id: main_table_cursor_id,
        dest: key_reg,
    });

    if let Some(vtab) = table_reference.virtual_table() {
        let conflict_action = 0u16;
        let start_reg = key_reg;

        let new_rowid_reg = program.alloc_register();
        program.emit_insn(Insn::Null {
            dest: new_rowid_reg,
            dest_end: None,
        });
        program.emit_insn(Insn::VUpdate {
            cursor_id,
            arg_count: 2,
            start_reg,
            vtab_ptr: vtab.implementation.as_ref().ctx as usize,
            conflict_action,
        });
    } else {
        for index in index_references {
            let index_cursor_id = program.alloc_cursor_id(
                Some(index.name.clone()),
                crate::vdbe::builder::CursorType::BTreeIndex(index.clone()),
            );

            program.emit_insn(Insn::OpenWrite {
                cursor_id: index_cursor_id,
                root_page: RegisterOrLiteral::Literal(index.root_page),
            });
            let num_regs = index.columns.len() + 1;
            let start_reg = program.alloc_registers(num_regs);
            // Emit columns that are part of the index
            index
                .columns
                .iter()
                .enumerate()
                .for_each(|(reg_offset, column_index)| {
                    program.emit_insn(Insn::Column {
                        cursor_id: main_table_cursor_id,
                        column: column_index.pos_in_table,
                        dest: start_reg + reg_offset,
                    });
                });
            program.emit_insn(Insn::RowId {
                cursor_id: main_table_cursor_id,
                dest: start_reg + num_regs - 1,
            });
            program.emit_insn(Insn::IdxDelete {
                start_reg,
                num_regs,
                cursor_id: index_cursor_id,
            });
        }
        program.emit_insn(Insn::Delete {
            cursor_id: main_table_cursor_id,
        });
    }
    if let Some(limit) = limit {
        let limit_reg = program.alloc_register();
        program.emit_insn(Insn::Integer {
            value: *limit as i64,
            dest: limit_reg,
        });
        program.mark_last_insn_constant();
        program.emit_insn(Insn::DecrJumpZero {
            reg: limit_reg,
            target_pc: t_ctx.label_main_loop_end.unwrap(),
        })
    }

    Ok(())
}

fn emit_program_for_update(
    program: &mut ProgramBuilder,
    plan: UpdatePlan,
    syms: &SymbolTable,
) -> Result<()> {
    let (mut t_ctx, init_label, start_offset) = prologue(
        program,
        syms,
        plan.table_references.len(),
        plan.returning.as_ref().map_or(0, |r| r.len()),
    )?;

    // Exit on LIMIT 0
    if let Some(0) = plan.limit {
        epilogue(program, init_label, start_offset, TransactionMode::None)?;
        program.result_columns = plan.returning.unwrap_or_default();
        program.table_references = plan.table_references;
        return Ok(());
    }
    if t_ctx.reg_limit.is_none() && plan.limit.is_some() {
        let reg = program.alloc_register();
        t_ctx.reg_limit = Some(reg);
        program.emit_insn(Insn::Integer {
            value: plan.limit.unwrap() as i64,
            dest: reg,
        });
        program.mark_last_insn_constant();
        if t_ctx.reg_offset.is_none() && plan.offset.is_some_and(|n| n.ne(&0)) {
            let reg = program.alloc_register();
            t_ctx.reg_offset = Some(reg);
            program.emit_insn(Insn::Integer {
                value: plan.offset.unwrap() as i64,
                dest: reg,
            });
            program.mark_last_insn_constant();
            let combined_reg = program.alloc_register();
            t_ctx.reg_limit_offset_sum = Some(combined_reg);
            program.emit_insn(Insn::OffsetLimit {
                limit_reg: t_ctx.reg_limit.unwrap(),
                offset_reg: reg,
                combined_reg,
            });
        }
    }
    let after_main_loop_label = program.allocate_label();
    t_ctx.label_main_loop_end = Some(after_main_loop_label);
    if plan.contains_constant_false_condition {
        program.emit_insn(Insn::Goto {
            target_pc: after_main_loop_label,
        });
    }

    init_loop(
        program,
        &mut t_ctx,
        &plan.table_references,
        OperationMode::UPDATE,
    )?;
    // Open indexes for update.
    let mut index_cursors = Vec::with_capacity(plan.indexes_to_update.len());
    // TODO: do not reopen if there is table reference using it.
    for index in &plan.indexes_to_update {
        let index_cursor = program.alloc_cursor_id(
            Some(index.table_name.clone()),
            CursorType::BTreeIndex(index.clone()),
        );
        program.emit_insn(Insn::OpenWrite {
            cursor_id: index_cursor,
            root_page: RegisterOrLiteral::Literal(index.root_page),
        });
        index_cursors.push(index_cursor);
    }
    open_loop(
        program,
        &mut t_ctx,
        &plan.table_references,
        &[JoinOrderMember::default()],
        &plan.where_clause,
    )?;
    emit_update_insns(&plan, &t_ctx, program, index_cursors)?;
<<<<<<< HEAD
    close_loop(program, &mut t_ctx, &plan.table_references)?;
=======
    close_loop(
        program,
        &mut t_ctx,
        &plan.table_references,
        &[JoinOrderMember::default()],
    )?;
>>>>>>> 2bd221e5
    program.preassign_label_to_next_insn(after_main_loop_label);

    // Finalize program
    epilogue(program, init_label, start_offset, TransactionMode::Write)?;
    program.result_columns = plan.returning.unwrap_or_default();
    program.table_references = plan.table_references;
    Ok(())
}

fn emit_update_insns(
    plan: &UpdatePlan,
    t_ctx: &TranslateCtx,
    program: &mut ProgramBuilder,
    index_cursors: Vec<usize>,
) -> crate::Result<()> {
    let table_ref = &plan.table_references.first().unwrap();
    let loop_labels = t_ctx.labels_main_loop.first().unwrap();
    let (cursor_id, index, is_virtual) = match &table_ref.op {
        Operation::Scan { .. } => (
            program.resolve_cursor_id(&table_ref.identifier),
            None,
            table_ref.virtual_table().is_some(),
        ),
        Operation::Search(search) => match search {
            &Search::RowidEq { .. } | Search::Seek { index: None, .. } => (
                program.resolve_cursor_id(&table_ref.identifier),
                None,
                false,
            ),
            Search::Seek {
                index: Some(index), ..
            } => (
                program.resolve_cursor_id(&table_ref.identifier),
                Some((index.clone(), program.resolve_cursor_id(&index.name))),
                false,
            ),
        },
        _ => return Ok(()),
    };

    for cond in plan
        .where_clause
        .iter()
        .filter(|c| c.is_constant(&[JoinOrderMember::default()]))
    {
        let jump_target = program.allocate_label();
        let meta = ConditionMetadata {
            jump_if_condition_is_true: false,
            jump_target_when_true: jump_target,
            jump_target_when_false: t_ctx.label_main_loop_end.unwrap(),
        };
        translate_condition_expr(
            program,
            &plan.table_references,
            &cond.expr,
            meta,
            &t_ctx.resolver,
        )?;
        program.preassign_label_to_next_insn(jump_target);
    }
    let beg = program.alloc_registers(
        table_ref.table.columns().len()
            + if is_virtual {
                2 // two args before the relevant columns for VUpdate
            } else {
                1 // rowid reg
            },
    );
    program.emit_insn(Insn::RowId {
        cursor_id,
        dest: beg,
    });
    // if no rowid, we're done
    program.emit_insn(Insn::IsNull {
        reg: beg,
        target_pc: t_ctx.label_main_loop_end.unwrap(),
    });
    if is_virtual {
        program.emit_insn(Insn::Copy {
            src_reg: beg,
            dst_reg: beg + 1,
            amount: 0,
        })
    }

    if let Some(offset) = t_ctx.reg_offset {
        program.emit_insn(Insn::IfPos {
            reg: offset,
            target_pc: loop_labels.next,
            decrement_by: 1,
        });
    }

    for cond in plan
        .where_clause
        .iter()
        .filter(|c| c.is_constant(&[JoinOrderMember::default()]))
    {
        let meta = ConditionMetadata {
            jump_if_condition_is_true: false,
            jump_target_when_true: BranchOffset::Placeholder,
            jump_target_when_false: loop_labels.next,
        };
        translate_condition_expr(
            program,
            &plan.table_references,
            &cond.expr,
            meta,
            &t_ctx.resolver,
        )?;
    }

    // Update indexes first. Columns that are updated will be translated from an expression and those who aren't modified will be
    // read from table. Mutiple value index key could be updated partially.
    for (index, index_cursor) in plan.indexes_to_update.iter().zip(index_cursors) {
        let index_record_reg_count = index.columns.len() + 1;
        let index_record_reg_start = program.alloc_registers(index_record_reg_count);
        for (idx, column) in index.columns.iter().enumerate() {
            if let Some((_, expr)) = plan.set_clauses.iter().find(|(i, _)| *i == idx) {
                translate_expr(
                    program,
                    Some(&plan.table_references),
                    expr,
                    index_record_reg_start + idx,
                    &t_ctx.resolver,
                )?;
            } else {
                program.emit_insn(Insn::Column {
                    cursor_id: cursor_id,
                    column: column.pos_in_table,
                    dest: index_record_reg_start + idx,
                });
            }
        }
        program.emit_insn(Insn::RowId {
            cursor_id: cursor_id,
            dest: index_record_reg_start + index.columns.len(),
        });
        let index_record_reg = program.alloc_register();
        program.emit_insn(Insn::MakeRecord {
            start_reg: index_record_reg_start,
            count: index_record_reg_count,
            dest_reg: index_record_reg,
        });
        program.emit_insn(Insn::IdxInsert {
            cursor_id: index_cursor,
            record_reg: index_record_reg,
            unpacked_start: Some(index_record_reg_start),
            unpacked_count: Some(index_record_reg_count as u16),
            flags: IdxInsertFlags::new(),
        });
    }
    // we scan a column at a time, loading either the column's values, or the new value
    // from the Set expression, into registers so we can emit a MakeRecord and update the row.
    let start = if is_virtual { beg + 2 } else { beg + 1 };
    for idx in 0..table_ref.columns().len() {
        let target_reg = start + idx;
        if let Some((_, expr)) = plan.set_clauses.iter().find(|(i, _)| *i == idx) {
            translate_expr(
                program,
                Some(&plan.table_references),
                expr,
                target_reg,
                &t_ctx.resolver,
            )?;
        } else {
            let table_column = table_ref.table.columns().get(idx).unwrap();
            let column_idx_in_index = index.as_ref().and_then(|(idx, _)| {
                idx.columns
                    .iter()
                    .position(|c| Some(&c.name) == table_column.name.as_ref())
            });

            // don't emit null for pkey of virtual tables. they require first two args
            // before the 'record' to be explicitly non-null
            if table_column.is_rowid_alias && !is_virtual {
                program.emit_null(target_reg, None);
            } else if is_virtual {
                program.emit_insn(Insn::VColumn {
                    cursor_id,
                    column: idx,
                    dest: target_reg,
                });
            } else {
                program.emit_insn(Insn::Column {
                    cursor_id: *index
                        .as_ref()
                        .and_then(|(_, id)| {
                            if column_idx_in_index.is_some() {
                                Some(id)
                            } else {
                                None
                            }
                        })
                        .unwrap_or(&cursor_id),
                    column: column_idx_in_index.unwrap_or(idx),
                    dest: target_reg,
                });
            }
        }
    }
    if let Some(btree_table) = table_ref.btree() {
        if btree_table.is_strict {
            program.emit_insn(Insn::TypeCheck {
                start_reg: start,
                count: table_ref.columns().len(),
                check_generated: true,
                table_reference: Rc::clone(&btree_table),
            });
        }
        let record_reg = program.alloc_register();
        program.emit_insn(Insn::MakeRecord {
            start_reg: start,
            count: table_ref.columns().len(),
            dest_reg: record_reg,
        });
        program.emit_insn(Insn::Insert {
            cursor: cursor_id,
            key_reg: beg,
            record_reg,
            flag: 0,
        });
    } else if let Some(vtab) = table_ref.virtual_table() {
        let arg_count = table_ref.columns().len() + 2;
        program.emit_insn(Insn::VUpdate {
            cursor_id,
            arg_count,
            start_reg: beg,
            vtab_ptr: vtab.implementation.as_ref().ctx as usize,
            conflict_action: 0u16,
        });
    }

    if let Some(limit_reg) = t_ctx.reg_limit {
        program.emit_insn(Insn::DecrJumpZero {
            reg: limit_reg,
            target_pc: t_ctx.label_main_loop_end.unwrap(),
        })
    }
    // TODO(pthorpe): handle RETURNING clause
    Ok(())
}<|MERGE_RESOLUTION|>--- conflicted
+++ resolved
@@ -591,16 +591,12 @@
         &plan.where_clause,
     )?;
     emit_update_insns(&plan, &t_ctx, program, index_cursors)?;
-<<<<<<< HEAD
-    close_loop(program, &mut t_ctx, &plan.table_references)?;
-=======
     close_loop(
         program,
         &mut t_ctx,
         &plan.table_references,
         &[JoinOrderMember::default()],
     )?;
->>>>>>> 2bd221e5
     program.preassign_label_to_next_insn(after_main_loop_label);
 
     // Finalize program

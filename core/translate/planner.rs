--- conflicted
+++ resolved
@@ -1,10 +1,6 @@
 use super::plan::{
-<<<<<<< HEAD
     Aggregate, BTreeTableReference, DeletePlan, Direction, GroupBy, Plan, ResultSetColumn,
     SelectPlan, SourceOperator,
-=======
-    Aggregate, BTreeTableReference, Direction, GroupBy, Plan, ResultSetColumn, SourceOperator,
->>>>>>> 0feb6a51
 };
 use crate::{
     function::Func,

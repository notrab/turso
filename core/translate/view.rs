--- conflicted
+++ resolved
@@ -10,13 +10,8 @@
 use turso_parser::ast;
 
 pub fn translate_create_materialized_view(
-<<<<<<< HEAD
-    schema: &Schema,
     view_name: &ast::Name,
-=======
-    view_name: &str,
     resolver: &Resolver,
->>>>>>> fda1b895
     select_stmt: &ast::Select,
     connection: Arc<Connection>,
     mut program: ProgramBuilder,
@@ -238,13 +233,8 @@
 }
 
 pub fn translate_create_view(
-<<<<<<< HEAD
-    schema: &Schema,
     view_name: &ast::Name,
-=======
-    view_name: &str,
     resolver: &Resolver,
->>>>>>> fda1b895
     select_stmt: &ast::Select,
     _columns: &[ast::IndexedColumn],
     _connection: Arc<Connection>,
